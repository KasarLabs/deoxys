git # Deoxys Changelog

## Next release

<<<<<<< HEAD
- feat(storage): removed dependance on `StateUpdateWrapper`
- feat(storage): state diff are now stored for each block
=======
- CI: fix toolchain
>>>>>>> 566e7be0
- CI: add `cargo test` on PR
- refactor: remove dead code on `Struct Starknet<..>`
- fix: verify_l2
- feat(rpc): remove duplicated code, add mod 'utils'
- feat(storage): started migrating storage to the bonsai-lib
- fix: fix crashing cases on `get_block_with_receipts`
- fix: fix get_events minor issues
- fix: l1HandlerTx computed for commit
- refactor: optimise get_events RPC
- fix(root): fixed state commitments broken due to genesis loader
- feat(docker): add dockerfile and docker-compose
- fix: fix implementation `get_storage_at()` for `BlockifierStateAdapter`
- fix(sync): Fix end condition of the l2 sync
- fix(rpc): fix chain id method for mainnet
- fix(class): Fix Sierra classes conversion (missing abis)
- fix(compute): Fixed prepare_data_availability_modes computation
- feat(rpc): add pending block to `get_block_with_receipts` rpc call
- chore: update bonsai-trie (benefit from perf boost)
- feat(rpc): add `get_block_with_receipts` rpc call
- refactor: remove crate mp-state, mp-fee, mp-messages
- fix(class): Fix class conversions to support legacy Sierra versions
- feat: rebase blockifier
- feat(check): Added a state root check to ensure synced compatibility
- feat(metrics): Add prometheus metrics for mapping worker
- feat(storage): finished migrating contract storage to our backend bonsai trie dbs
- feat(storage): set up type-safe bonsai storage abstractions for usage in RPC
- fix(root): fix state root computation
- refactor: refactor mc-db crate
- feat(api_key): api key passed to FetchConfig correctly
- feat(api_key): Added support for --gateway-api to avoid rate limit from the gateway
- fix(latest): Retrieve latest synced block via internal client
- perf(l2 sync): parallelize commitment computation and refactor part of l2 io sync
- refactor: rpc methods and removed rpc-core
- feat: add an optional TUI dashboard
- feat(bonsai): Bumped bonsai lib to latest opti
- refactor(generic): reduced runtime dependence on generics
- fix(sync): Cleaned mc-sync isolating fetch process + added shared SyncStatus
- feat(self-hosted): host our own runner
- fix(deps): Removed unused dependencies
- feat(multi-trie): Added support for persistent storage tries
- feat(pending): added support for pending blocks in RPC requests
- perf(l2 sync): parallel fetching of blocks, classes, state updates
- fix l1 thread to reflect correct state_root, block_number, block_hash
- fix: remove gas_price and update starknet-rs from fork (temporary fix)
- fix(root): got state root to work (does not support class root yet)
- refactor(substrate_hash): Substrate hash is now retrieved via rpc client in
  `l2.rs`
- fix(worflows): fix toolchain and cache issue
- feat: Removal of the hardcoded mainnet configuration
- refactor: pass new CI
- fix(workflows): Fix deoxys CI
- feat(rpc): add_invoke_tx, add_deploy_account_tx, add_declare_tx
- feat(rpc): tx_receipt, re-execute tx
- feat(script): added CI scripts for starting Deoxys and comparing JSON RPC
  calls
- perf(verify_l2): parallelized l2 state root update
- perf(state_commitment): parallelized state commitment hash computations
- fix(L1): fix l1 thread with battle tested implementation + removed l1-l2
- fix: update and store ConfigFetch in l2 sync(), chainId rpc call
- fix: get_events paging with continuation_token
- fix(class): #125
- fix(getStorageAt): #28
- fix(genesis): #107
- fix(class): #32 #33 #34
- fix(class): #116
- feat(class): download classes from sequencer
- feat: update and store highest block hash and number from sequencer
- feat: store events in block, return events in call get_transaction_receipt
- fix: updating outdated links to external resources in documentation
- feat(client/data-availability): implement custom error handling
- fix: get_block_by_block_hash then default rather than error
- feat(rpc): added `get_state_update` real values from DA db
- feat: add transparent representation to `Felt252Wrapper`
- feat(rpc/trace_api): add `trace_block_transaction`
- chore(db): changed the way hashes are encoded
- feat(rpc/trace_api): add `trace_transaction`

## v0.7.0

- chore: release v0.7.0
- refacto: remove abusive `TryInto` impl
- dev: optimize tx trace creation
- dev: make Madara std compatible
- CI: fix taplo version
- chore: add cache usage for `getEvents` and `getTransactionReceipt`
- fix: cairo1 contracts should be identified by their sierra class hash
- fix(cli): repair broken cli for da conf
- feat(client): on `add_declare_transaction` store sierra contract classes in
  the madara backend
- chore: use struct error in client/db
- fix: don't ignore Sierra to CASM mapping in genesis config
- refacto: early exit txs fee estimation when one fails
- dev: fix linter warning in README.md
- fix: remove waiting loop from `getTxReceipt`
- feat: types in `mp-transactions` impl a method to get their version
- feat: make L1 gas price a `const` of the `RuntimeConfig`
- fix: broken class hashes and contracts in genesis
- refactor: rename LAST_SYNCED_L1_BLOCK to be more clear
- chore: add headers to da calldata, fix eth da in sovereign mode
- refacto(simulate_tx): move logic to the client
- chore: added ca-certificate in DockerFile for SSL related issues
- chore(primitives/commitment): remove crate
- chore(primitives/block/header): remove starknet-trie dependent fields
- refacto(primitives/db): add a temporary way to get a fake global state root
- feat(rpc): add starknet_version and eth_l1_gas_fee on block header
- fix(spec_version): spec version now returning 0.5.1
- chore: feature flags for avail and celestia DA
- feat(rpc): added support for v0.5.1 JSON-RPC specs
- feat(rpc): added ordered messages/events in trace fields
- feat(rpc): support for starknet.rs v0.5.1 version
- feat(rpc): added execution resources in trace fields
- feat(rpc): added state diff field in trace fields
- refactor: removed benchmarking folder and traces of CI pipeline
- fix: decouple is_query into is_query and offset_version
- feat: add sierra to casm class hash mapping to genesis assets
- chore: remove ArgentMulticall from genesis assets
- feat: remove `seq_addr_updated` from `GenesisData`
- chore: added prometheus metrics for da layer
- chore: bump celestia rpc crate version
- fix(DA): run the proof first then the state update
- fix: `prove_current_block` is called after `update_state`
- ci: add foundry ci task to push workflow
- fix: first tx for non deployed account is valid
- fix: incorrect base url for fetching config
- feat: add predeployed accounts to genesis state
- feat(rpc): Added starknet_simulateTransactions
- fix: Change serialization of bitvec to &[u8] in merkle tree to avoid memory
  uninitialized
- chore: change SCARB config version for foundry CI
- feat(da): update da calldata encoding to v0.11.0 spec, da conf examples, da
  conf flag, da-tests in CI
- refactor: use `map` in `estimate_fee` to stop computation on error
- fix(node/commands): md5 are also checked when running setup --from-local
- feat(data-availability): extend eth config with poll interval
- fix(snos-output): expose snos codec, remove unused `get_starknet_messages`
  runtime method, and unnecessary mp-snos-output dependencies
- feat(program-hash): add new pallet constant for Starknet OS progam hash;
  expose runtime getter method; add dedicated crate to manage versions
- feat(runtime): expose fee token address getter method
- feat(settlement): run client thread responsible for pushing state updates and
  messaging on Ethereum
- feat(settlement): starknet core contract tests with anvil sandbox
- fix(rpc-test): incorrect node url
- feat(settlement): e2e test with Madara node settling on Ethereum contract
- refactor: use `map` in `estimate_fee` to stop computation on error
- fix: `tempdir` crate has been deprecated; use `tempfile` instead
- dev: add avail and celestia crates behind a feature flag
- dev: replace md5 with sha3_256 hash function
- feat: fixing getNonce Rpc Call and adding a new test
- refactor: use Zaun crate for Starknet core contract bindings
- refactor: use Anvil sandbox from Zaun crate
- feat(rpc): estimateMessageFee RPC call implementation

## v0.6.0

- chore: release v0.6.0
- refacto: substrate/starknet names in rpc library
- feat(rpc): Added starknet_getTransactionStatus and removed
  starknet_pendingTransactions
- feat(rpc): add starknet_specVersion rpc + added test for future support
- docs: Added v0.6.0-rc5 documentation above the rpc method functions
- dev(deps): bump starknet rs, use Eq for EmmitedEvents comparaison
- test(rust-rpc-test): use undeclared contracts for declare transactions testing
- build: update blockifier, fix divergent substrat block hash
- chore: remove tests that run in wasm and native, only wasm from now
- chore: split StarknetRpcApi trait in two, like in openRPC specs
- refacto: move starknet runtime api in it's own crate
- chore: update README.md and getting-started.md
- chore: remove crates that have been copy-pasted from plkdtSDK
- feat(rpc): return deployed contract address and actual fee in transaction
  receipt
- fix: Wait for 1 minute for transaction to be processed in
  get_transaction_receipt rpc
- ci: Fix starknet foundry sncast not found
- fix: Ensure transaction checks are compatible with starknet-rs
- ci: Run Starknet Foundry tests against Madara RPC
- fix: add name, symbol and decimals to fee token storage
- fix: dependencies for dockerfile and binaries
- docs: add translation of madara beast article to spanish
- chore: update starknet-js version in faucet-setup docs
- dev(compilation): add incremental compilation
- feat(rpc): add support for bulk estimate fee
- feat: add argent multicall contract to genesis
- chore(data-availability): update avail-subxt to version 0.4.0
- fix(ci): setup should fetch files from local config
- chore: deprecate `madara-app` and `madara-dev-explorer` modules
- chore(data-availability-avail): implement fire and forget, and add ws
  reconnection logic
- chore: update `polkadot-sdk` to `release-polkadot-v1.3.0`
- feat: fallback default file for DA and Settlement configuration files

## v0.5.0

- chore: release v0.5.0
- test: add transaction pool logic unit tests
- feat(client): spawn a task that listen to storage changes and build the
  resulting commiment state diff for each block
- dev(StarknetRPC): log error received from node before mapping to
  InternalServerError
- fix: change 'nonce too high' to log in debug instead of info
- chore: update deps, vm ressource fee cost are now FixedU128, and stored in an
  hashmap
- ci: change jobs order in the workflow
- ci: run integrations tests in the same runner as build
- ci: replace ci cache with rust-cache
- fix(transactions): remove `nonce` field from InvokeV0 tx
- feat(transactions): don't enforce ordering in validate_unsigned for invokeV0
- test(pallet): add function to get braavos hash
- fix: event commitment documentation typo
- ci: added testing key generation in the ci
- fix(starknet-rpc-test): init one request client per runtime
- test: validate Nonce for unsigned user txs
- fix: fixed declare V0 placeholder with the hash of an empty list of felts
- feat(cli): `run` is the by default command when running the `madara` bin
- refacto(cli): `run` and `setup` commands are defined in their own files
- refacto(cli): `run.testnet` argument removed in favor of the substrate native
  `chain` arg
- feat(cli): `run.fetch_chain_spec` argument removed in favor of the substrate
  native `chain` arg
- feat(cli): `setup` require a source file, either from an url or a path on the
  local filesystem
- chore(cli): use `Url`, `Path` and `PathBuf` types rather than `String`
- refacto(cli): moved the pallet/chain_spec/utils methods to the node crate
- feat(cli): `madara_path` arg has been remove, we use the substrate native
  `base_path` arg instead
- feat(cli): sharingan chain specs are loaded during the compilation, not
  downloaded from github
- refacto(pallet/starknet): `GenesisLoader` refactored as `GenesisData` + a
  `base_path` field
- feat(cli): for `run` param `--dev` now imply `--tmp`, as it is in substrate
- test(starknet-rpc-test): run all tests against a single madara node
- fix(service): confusing message when node starts (output the actual sealing
  method being used)
- refactor(sealing): how the sealing mode is passed into runtime
- feat(sealing): finalization for instant sealing
- test(starknet-js-test): run basic starknetjs compatibility tests again the
  madara node
- feat(cache-option): add an option to enable aggressive caching in command-line
  parameters

## v0.4.0

- chore: release v0.4.0
- feat: better management of custom configurations for genesis assets
- feat: use actual vm resource costs
- fix: add setup and run for rpc tests
- fix: fix clap for run command
- fix: add `madara_path` flag for setup command
- fix: add official references to configs files
- fix: cargo update and `main` branch prettier fix
- fix: fix sharingan chain spec
- fix: update madara infra to main branch
- fix: update `Cargo.lock`
- fix: rpc test failing
- refactor: exported chain id constant in mp-chain-id crate and added one for
  SN_MAIN
- ci: disable pr close workflow
- ci: add ci verification for detecting genesis changes and config hashes
- test: add e2e test for `estimate_fee`

## v0.3.0

- chore: release v0.3.0
- chore: big transaction type refactoring
- chore: split `primitives` crates into multiple smaller crates
- chore: improve logging about transaction when nonce is too high
- chore: add real class hash values for genesis config
- fix: use specific commit for avail and celestia
- fix: change dep of rustdoc on push
- fix: initial_gas set to max_fee and fixed fee not being charged when max_fee=0
- fix: correct value of compiled_class_hash in RPCTransaction
- fix: std feature import in transactions crate
- fix: replace all calls to `transmute` by calls `from_raw_parts`
- fix: estimate_fee should make sure all transaction have a version being
  2^128 + 1 or 2^128+2 depending on the tx type
- feat: modify the hash_bytes functions in `poseidon` and `pedersen` for dynamic
  data length
- feat: print development accounts at node startup
- feat: unification of the DA interface
- feat: bump starknet-core to 0.6.0 and remove InvokeV0
- feat: use resolver 2 for cargo in the workspace
- feat: impl tx execution and verification as traits
- perf: reduce the amount of data stored in the runtime and use the Substrate
  block to as source of data in the client
- perf: use perfect hash function in calculate_l1_gas_by_vm_usage
- build: restructure code for rust latest version
- build: bump rustc nightly version to 1.74 date
- buid: add rust-analyzer to toolchain components
- ci: scope cache by branch and add cache cleanup
- ci: increase threshold for codecov to 1%
- test: add `starknet-rpc-test` crate to the workspace
- test: add test to check tx signed by OZ account can be signed with Argent pk
- buid: add rust-analyzer to toolchain components
- ci: increase threshold for codecov to 1%
- replace all calls to `transmute` by calls `from_raw_parts`
- big transaction type refactoring
- impl tx execution and verification as traits
- reduce the amount of data stored in the runtime and use the Substrate block to
  as source of data in the client
- perf: use perfect hash function in calculate_l1_gas_by_vm_usage
- chore: add tests for tx hashing
- split `primitives` crates into multiple smaller crates
- fix: std feature import in transactions crate
- chore: improve logging about transaction when nonce is too high
- fix: rpc tests and background node run
- test: add tests for simulate tx offset
- test: add tests for tx hashing
- fix: bring back messages in transaction receipts
- feat: starknet os program output primitive

## v0.2.0

- add-contributors: `0xAsten`, `m-kus`, `joaopereira12`, `kasteph`
- ci: add verification if build-spec is working
- ci: added wasm to test
- ci: disable benchmark for pushes and pr's
- ci: fix docker and binaries build
- ci: don't enforce changelog on PR's with label `dependencies`
- doc: added translation of madara beast article.md to portuguese and russian
- doc: app chain template added in README
- fix: RPC getClassAt cairo legacy program code encoding
- fix: build-spec not working by setting the madara-path always and fetching
  relevant files
- fix: events are emitted in correct sequential order
- fix: expected event idx in continuation tokens in test responses
- fix: update RPC URL to use localhost instead of 0.0.0.0 in hurl.config file
- fix: update the default port for running Madara locally in getting-started.md
  file from 9933 to 9944.
- fix: replace the 0 initial gas value with u128::MAX because view call
  entrypoints were failing
- chore: remove global state root
- chore: cairo-contracts compilation scripts & docs are updated, cairo_0
  contracts recompiled
- chore: rebase of core deps and 0.12.1

## v0.1.0

- ci: rm codespell task and rm .codespellignore
- feat: refactor flags on tests
- feat: fetch config files from gh repo
- refactor: remove config files from the code
- ci: stop closing stale issues
- ci: reactivate changelog enforcement
- cli: change dev flag behaviour and created alias for base and madara path
- configs: fix genesis.json refs to link the config folder
- ci: downgraded windows runner to windows-latest
- ci: added windows binaries build and upload the binaries to the release page
- ci: add `CHANGELOG.md` and enforce it is edited for each PR on `main`
- fix: removed `madara_runtime` as a dependency in the client crates and make
  errors more expressive
- fix: state root bug fix where the tree was stored in runtime _before_ being
  committed
- feat: add a `genesis_loader` for the node and mocking
- feat: add `madara_tsukuyomi` as a submodule
- branding: use new logo in the README
- dev: Get the block status from the actual block in get_block_with_tx_hashes
- fix: l1-l2 messaging
- dev : clean contracts and compiled files<|MERGE_RESOLUTION|>--- conflicted
+++ resolved
@@ -2,12 +2,9 @@
 
 ## Next release
 
-<<<<<<< HEAD
 - feat(storage): removed dependance on `StateUpdateWrapper`
 - feat(storage): state diff are now stored for each block
-=======
 - CI: fix toolchain
->>>>>>> 566e7be0
 - CI: add `cargo test` on PR
 - refactor: remove dead code on `Struct Starknet<..>`
 - fix: verify_l2
