--- conflicted
+++ resolved
@@ -2,9 +2,7 @@
 
 ## Next release
 
-<<<<<<< HEAD
 - fix(classes): Fixed classes on the RPC level by adding ordering and complete deserialisation
-=======
 - fix: class update
 - feat: store key/value in `--disble-root` mode
 - fix: storage nonce and key/value
@@ -12,7 +10,6 @@
 - fix: compile without libm
 - fix: genesis state_update
 - refactor: optimize get_class_at
->>>>>>> 447fb4f9
 - fix: crash build genesis on restart
 - fix(classes): Fixed sierra exception on block 31625 and added --starting-block arg
 - fix(db): with new implementation ContractStorage
