--- conflicted
+++ resolved
@@ -2,11 +2,8 @@
 
 ## Next release
 
-<<<<<<< HEAD
 - fix(metrics): removed influx and added l2_state_size endpoint
-=======
 - fix: pending storage & sequencer_provider
->>>>>>> 6d5f2082
 - refactor: support pending blocks & db crate
 - refactor: new crate exec
 - fix(issue): Removed unrelated link from issue template
