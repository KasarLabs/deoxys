--- conflicted
+++ resolved
@@ -2,11 +2,8 @@
 
 ## Next release
 
-<<<<<<< HEAD
 - refactor: remove dead code on `Struct Starknet<..>`
-=======
 - feat(storage): state diff are now stored for each block
->>>>>>> edcdb6e6
 - fix: verify_l2
 - feat(rpc): remove duplicated code, add mod 'utils'
 - feat(storage): started migrating storage to the bonsai-lib
