git # Deoxys Changelog

## Next release

<<<<<<< HEAD
- feat(RPC): refacto `trace_transaction` and `trace_block_transaction`
=======
- fix(proposer_factory): Removed and clean a lot of stuff on Client side, mostly node crate
- feat(storage): removed the use of `BonsaiStorage` logs
>>>>>>> 3d25fe6e
- feat(storage): removed dependance on `StateUpdateWrapper`
- feat(storage): state diff are now stored for each block
- CI: fix toolchain
- CI: add `cargo test` on PR
- refactor: remove dead code on `Struct Starknet<..>`
- fix: verify_l2
- feat(rpc): remove duplicated code, add mod 'utils'
- feat(storage): started migrating storage to the bonsai-lib
- fix: fix crashing cases on `get_block_with_receipts`
- fix: fix get_events minor issues
- fix: l1HandlerTx computed for commit
- refactor: optimise get_events RPC
- fix(root): fixed state commitments broken due to genesis loader
- feat(docker): add dockerfile and docker-compose
- fix: fix implementation `get_storage_at()` for `BlockifierStateAdapter`
- fix(sync): Fix end condition of the l2 sync
- fix(rpc): fix chain id method for mainnet
- fix(class): Fix Sierra classes conversion (missing abis)
- fix(compute): Fixed prepare_data_availability_modes computation
- feat(rpc): add pending block to `get_block_with_receipts` rpc call
- chore: update bonsai-trie (benefit from perf boost)
- feat(rpc): add `get_block_with_receipts` rpc call
- refactor: remove crate mp-state, mp-fee, mp-messages
- fix(class): Fix class conversions to support legacy Sierra versions
- feat: rebase blockifier
- feat(check): Added a state root check to ensure synced compatibility
- feat(metrics): Add prometheus metrics for mapping worker
- feat(storage): finished migrating contract storage to our backend bonsai trie dbs
- feat(storage): set up type-safe bonsai storage abstractions for usage in RPC
- fix(root): fix state root computation
- refactor: refactor mc-db crate
- feat(api_key): api key passed to FetchConfig correctly
- feat(api_key): Added support for --gateway-api to avoid rate limit from the gateway
- fix(latest): Retrieve latest synced block via internal client
- perf(l2 sync): parallelize commitment computation and refactor part of l2 io sync
- refactor: rpc methods and removed rpc-core
- feat: add an optional TUI dashboard
- feat(bonsai): Bumped bonsai lib to latest opti
- refactor(generic): reduced runtime dependence on generics
- fix(sync): Cleaned mc-sync isolating fetch process + added shared SyncStatus
- feat(self-hosted): host our own runner
- fix(deps): Removed unused dependencies
- feat(multi-trie): Added support for persistent storage tries
- feat(pending): added support for pending blocks in RPC requests
- perf(l2 sync): parallel fetching of blocks, classes, state updates
- fix l1 thread to reflect correct state_root, block_number, block_hash
- fix: remove gas_price and update starknet-rs from fork (temporary fix)
- fix(root): got state root to work (does not support class root yet)
- refactor(substrate_hash): Substrate hash is now retrieved via rpc client in
  `l2.rs`
- fix(worflows): fix toolchain and cache issue
- feat: Removal of the hardcoded mainnet configuration
- refactor: pass new CI
- fix(workflows): Fix deoxys CI
- feat(rpc): add_invoke_tx, add_deploy_account_tx, add_declare_tx
- feat(rpc): tx_receipt, re-execute tx
- feat(script): added CI scripts for starting Deoxys and comparing JSON RPC
  calls
- perf(verify_l2): parallelized l2 state root update
- perf(state_commitment): parallelized state commitment hash computations
- fix(L1): fix l1 thread with battle tested implementation + removed l1-l2
- fix: update and store ConfigFetch in l2 sync(), chainId rpc call
- fix: get_events paging with continuation_token
- fix(class): #125
- fix(getStorageAt): #28
- fix(genesis): #107
- fix(class): #32 #33 #34
- fix(class): #116
- feat(class): download classes from sequencer
- feat: update and store highest block hash and number from sequencer
- feat: store events in block, return events in call get_transaction_receipt
- fix: updating outdated links to external resources in documentation
- feat(client/data-availability): implement custom error handling
- fix: get_block_by_block_hash then default rather than error
- feat(rpc): added `get_state_update` real values from DA db
- feat: add transparent representation to `Felt252Wrapper`
- feat(rpc/trace_api): add `trace_block_transaction`
- chore(db): changed the way hashes are encoded
- feat(rpc/trace_api): add `trace_transaction`

## v0.7.0

- chore: release v0.7.0
- refacto: remove abusive `TryInto` impl
- dev: optimize tx trace creation
- dev: make Madara std compatible
- CI: fix taplo version
- chore: add cache usage for `getEvents` and `getTransactionReceipt`
- fix: cairo1 contracts should be identified by their sierra class hash
- fix(cli): repair broken cli for da conf
- feat(client): on `add_declare_transaction` store sierra contract classes in
  the madara backend
- chore: use struct error in client/db
- fix: don't ignore Sierra to CASM mapping in genesis config
- refacto: early exit txs fee estimation when one fails
- dev: fix linter warning in README.md
- fix: remove waiting loop from `getTxReceipt`
- feat: types in `mp-transactions` impl a method to get their version
- feat: make L1 gas price a `const` of the `RuntimeConfig`
- fix: broken class hashes and contracts in genesis
- refactor: rename LAST_SYNCED_L1_BLOCK to be more clear
- chore: add headers to da calldata, fix eth da in sovereign mode
- refacto(simulate_tx): move logic to the client
- chore: added ca-certificate in DockerFile for SSL related issues
- chore(primitives/commitment): remove crate
- chore(primitives/block/header): remove starknet-trie dependent fields
- refacto(primitives/db): add a temporary way to get a fake global state root
- feat(rpc): add starknet_version and eth_l1_gas_fee on block header
- fix(spec_version): spec version now returning 0.5.1
- chore: feature flags for avail and celestia DA
- feat(rpc): added support for v0.5.1 JSON-RPC specs
- feat(rpc): added ordered messages/events in trace fields
- feat(rpc): support for starknet.rs v0.5.1 version
- feat(rpc): added execution resources in trace fields
- feat(rpc): added state diff field in trace fields
- refactor: removed benchmarking folder and traces of CI pipeline
- fix: decouple is_query into is_query and offset_version
- feat: add sierra to casm class hash mapping to genesis assets
- chore: remove ArgentMulticall from genesis assets
- feat: remove `seq_addr_updated` from `GenesisData`
- chore: added prometheus metrics for da layer
- chore: bump celestia rpc crate version
- fix(DA): run the proof first then the state update
- fix: `prove_current_block` is called after `update_state`
- ci: add foundry ci task to push workflow
- fix: first tx for non deployed account is valid
- fix: incorrect base url for fetching config
- feat: add predeployed accounts to genesis state
- feat(rpc): Added starknet_simulateTransactions
- fix: Change serialization of bitvec to &[u8] in merkle tree to avoid memory
  uninitialized
- chore: change SCARB config version for foundry CI
- feat(da): update da calldata encoding to v0.11.0 spec, da conf examples, da
  conf flag, da-tests in CI
- refactor: use `map` in `estimate_fee` to stop computation on error
- fix(node/commands): md5 are also checked when running setup --from-local
- feat(data-availability): extend eth config with poll interval
- fix(snos-output): expose snos codec, remove unused `get_starknet_messages`
  runtime method, and unnecessary mp-snos-output dependencies
- feat(program-hash): add new pallet constant for Starknet OS progam hash;
  expose runtime getter method; add dedicated crate to manage versions
- feat(runtime): expose fee token address getter method
- feat(settlement): run client thread responsible for pushing state updates and
  messaging on Ethereum
- feat(settlement): starknet core contract tests with anvil sandbox
- fix(rpc-test): incorrect node url
- feat(settlement): e2e test with Madara node settling on Ethereum contract
- refactor: use `map` in `estimate_fee` to stop computation on error
- fix: `tempdir` crate has been deprecated; use `tempfile` instead
- dev: add avail and celestia crates behind a feature flag
- dev: replace md5 with sha3_256 hash function
- feat: fixing getNonce Rpc Call and adding a new test
- refactor: use Zaun crate for Starknet core contract bindings
- refactor: use Anvil sandbox from Zaun crate
- feat(rpc): estimateMessageFee RPC call implementation

## v0.6.0

- chore: release v0.6.0
- refacto: substrate/starknet names in rpc library
- feat(rpc): Added starknet_getTransactionStatus and removed
  starknet_pendingTransactions
- feat(rpc): add starknet_specVersion rpc + added test for future support
- docs: Added v0.6.0-rc5 documentation above the rpc method functions
- dev(deps): bump starknet rs, use Eq for EmmitedEvents comparaison
- test(rust-rpc-test): use undeclared contracts for declare transactions testing
- build: update blockifier, fix divergent substrat block hash
- chore: remove tests that run in wasm and native, only wasm from now
- chore: split StarknetRpcApi trait in two, like in openRPC specs
- refacto: move starknet runtime api in it's own crate
- chore: update README.md and getting-started.md
- chore: remove crates that have been copy-pasted from plkdtSDK
- feat(rpc): return deployed contract address and actual fee in transaction
  receipt
- fix: Wait for 1 minute for transaction to be processed in
  get_transaction_receipt rpc
- ci: Fix starknet foundry sncast not found
- fix: Ensure transaction checks are compatible with starknet-rs
- ci: Run Starknet Foundry tests against Madara RPC
- fix: add name, symbol and decimals to fee token storage
- fix: dependencies for dockerfile and binaries
- docs: add translation of madara beast article to spanish
- chore: update starknet-js version in faucet-setup docs
- dev(compilation): add incremental compilation
- feat(rpc): add support for bulk estimate fee
- feat: add argent multicall contract to genesis
- chore(data-availability): update avail-subxt to version 0.4.0
- fix(ci): setup should fetch files from local config
- chore: deprecate `madara-app` and `madara-dev-explorer` modules
- chore(data-availability-avail): implement fire and forget, and add ws
  reconnection logic
- chore: update `polkadot-sdk` to `release-polkadot-v1.3.0`
- feat: fallback default file for DA and Settlement configuration files

## v0.5.0

- chore: release v0.5.0
- test: add transaction pool logic unit tests
- feat(client): spawn a task that listen to storage changes and build the
  resulting commiment state diff for each block
- dev(StarknetRPC): log error received from node before mapping to
  InternalServerError
- fix: change 'nonce too high' to log in debug instead of info
- chore: update deps, vm ressource fee cost are now FixedU128, and stored in an
  hashmap
- ci: change jobs order in the workflow
- ci: run integrations tests in the same runner as build
- ci: replace ci cache with rust-cache
- fix(transactions): remove `nonce` field from InvokeV0 tx
- feat(transactions): don't enforce ordering in validate_unsigned for invokeV0
- test(pallet): add function to get braavos hash
- fix: event commitment documentation typo
- ci: added testing key generation in the ci
- fix(starknet-rpc-test): init one request client per runtime
- test: validate Nonce for unsigned user txs
- fix: fixed declare V0 placeholder with the hash of an empty list of felts
- feat(cli): `run` is the by default command when running the `madara` bin
- refacto(cli): `run` and `setup` commands are defined in their own files
- refacto(cli): `run.testnet` argument removed in favor of the substrate native
  `chain` arg
- feat(cli): `run.fetch_chain_spec` argument removed in favor of the substrate
  native `chain` arg
- feat(cli): `setup` require a source file, either from an url or a path on the
  local filesystem
- chore(cli): use `Url`, `Path` and `PathBuf` types rather than `String`
- refacto(cli): moved the pallet/chain_spec/utils methods to the node crate
- feat(cli): `madara_path` arg has been remove, we use the substrate native
  `base_path` arg instead
- feat(cli): sharingan chain specs are loaded during the compilation, not
  downloaded from github
- refacto(pallet/starknet): `GenesisLoader` refactored as `GenesisData` + a
  `base_path` field
- feat(cli): for `run` param `--dev` now imply `--tmp`, as it is in substrate
- test(starknet-rpc-test): run all tests against a single madara node
- fix(service): confusing message when node starts (output the actual sealing
  method being used)
- refactor(sealing): how the sealing mode is passed into runtime
- feat(sealing): finalization for instant sealing
- test(starknet-js-test): run basic starknetjs compatibility tests again the
  madara node
- feat(cache-option): add an option to enable aggressive caching in command-line
  parameters

## v0.4.0

- chore: release v0.4.0
- feat: better management of custom configurations for genesis assets
- feat: use actual vm resource costs
- fix: add setup and run for rpc tests
- fix: fix clap for run command
- fix: add `madara_path` flag for setup command
- fix: add official references to configs files
- fix: cargo update and `main` branch prettier fix
- fix: fix sharingan chain spec
- fix: update madara infra to main branch
- fix: update `Cargo.lock`
- fix: rpc test failing
- refactor: exported chain id constant in mp-chain-id crate and added one for
  SN_MAIN
- ci: disable pr close workflow
- ci: add ci verification for detecting genesis changes and config hashes
- test: add e2e test for `estimate_fee`

## v0.3.0

- chore: release v0.3.0
- chore: big transaction type refactoring
- chore: split `primitives` crates into multiple smaller crates
- chore: improve logging about transaction when nonce is too high
- chore: add real class hash values for genesis config
- fix: use specific commit for avail and celestia
- fix: change dep of rustdoc on push
- fix: initial_gas set to max_fee and fixed fee not being charged when max_fee=0
- fix: correct value of compiled_class_hash in RPCTransaction
- fix: std feature import in transactions crate
- fix: replace all calls to `transmute` by calls `from_raw_parts`
- fix: estimate_fee should make sure all transaction have a version being
  2^128 + 1 or 2^128+2 depending on the tx type
- feat: modify the hash_bytes functions in `poseidon` and `pedersen` for dynamic
  data length
- feat: print development accounts at node startup
- feat: unification of the DA interface
- feat: bump starknet-core to 0.6.0 and remove InvokeV0
- feat: use resolver 2 for cargo in the workspace
- feat: impl tx execution and verification as traits
- perf: reduce the amount of data stored in the runtime and use the Substrate
  block to as source of data in the client
- perf: use perfect hash function in calculate_l1_gas_by_vm_usage
- build: restructure code for rust latest version
- build: bump rustc nightly version to 1.74 date
- buid: add rust-analyzer to toolchain components
- ci: scope cache by branch and add cache cleanup
- ci: increase threshold for codecov to 1%
- test: add `starknet-rpc-test` crate to the workspace
- test: add test to check tx signed by OZ account can be signed with Argent pk
- buid: add rust-analyzer to toolchain components
- ci: increase threshold for codecov to 1%
- replace all calls to `transmute` by calls `from_raw_parts`
- big transaction type refactoring
- impl tx execution and verification as traits
- reduce the amount of data stored in the runtime and use the Substrate block to
  as source of data in the client
- perf: use perfect hash function in calculate_l1_gas_by_vm_usage
- chore: add tests for tx hashing
- split `primitives` crates into multiple smaller crates
- fix: std feature import in transactions crate
- chore: improve logging about transaction when nonce is too high
- fix: rpc tests and background node run
- test: add tests for simulate tx offset
- test: add tests for tx hashing
- fix: bring back messages in transaction receipts
- feat: starknet os program output primitive

## v0.2.0

- add-contributors: `0xAsten`, `m-kus`, `joaopereira12`, `kasteph`
- ci: add verification if build-spec is working
- ci: added wasm to test
- ci: disable benchmark for pushes and pr's
- ci: fix docker and binaries build
- ci: don't enforce changelog on PR's with label `dependencies`
- doc: added translation of madara beast article.md to portuguese and russian
- doc: app chain template added in README
- fix: RPC getClassAt cairo legacy program code encoding
- fix: build-spec not working by setting the madara-path always and fetching
  relevant files
- fix: events are emitted in correct sequential order
- fix: expected event idx in continuation tokens in test responses
- fix: update RPC URL to use localhost instead of 0.0.0.0 in hurl.config file
- fix: update the default port for running Madara locally in getting-started.md
  file from 9933 to 9944.
- fix: replace the 0 initial gas value with u128::MAX because view call
  entrypoints were failing
- chore: remove global state root
- chore: cairo-contracts compilation scripts & docs are updated, cairo_0
  contracts recompiled
- chore: rebase of core deps and 0.12.1

## v0.1.0

- ci: rm codespell task and rm .codespellignore
- feat: refactor flags on tests
- feat: fetch config files from gh repo
- refactor: remove config files from the code
- ci: stop closing stale issues
- ci: reactivate changelog enforcement
- cli: change dev flag behaviour and created alias for base and madara path
- configs: fix genesis.json refs to link the config folder
- ci: downgraded windows runner to windows-latest
- ci: added windows binaries build and upload the binaries to the release page
- ci: add `CHANGELOG.md` and enforce it is edited for each PR on `main`
- fix: removed `madara_runtime` as a dependency in the client crates and make
  errors more expressive
- fix: state root bug fix where the tree was stored in runtime _before_ being
  committed
- feat: add a `genesis_loader` for the node and mocking
- feat: add `madara_tsukuyomi` as a submodule
- branding: use new logo in the README
- dev: Get the block status from the actual block in get_block_with_tx_hashes
- fix: l1-l2 messaging
- dev : clean contracts and compiled files<|MERGE_RESOLUTION|>--- conflicted
+++ resolved
@@ -2,12 +2,9 @@
 
 ## Next release
 
-<<<<<<< HEAD
 - feat(RPC): refacto `trace_transaction` and `trace_block_transaction`
-=======
 - fix(proposer_factory): Removed and clean a lot of stuff on Client side, mostly node crate
 - feat(storage): removed the use of `BonsaiStorage` logs
->>>>>>> 3d25fe6e
 - feat(storage): removed dependance on `StateUpdateWrapper`
 - feat(storage): state diff are now stored for each block
 - CI: fix toolchain
