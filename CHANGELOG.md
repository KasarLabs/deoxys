# Deoxys Changelog

## Next release

<<<<<<< HEAD
- perf: use cached tx hashes instead
=======
- fix: graceful shutdown of rocksdb on ctrl+c
- fix: better error handling around l1 and l2 sync
- perf: compile with target_cpu=skylake by default
>>>>>>> 532d0824
- perf: storage key with encode
- fix: bloc context blockifier
- feat: up blockifier to v0.6.0-rc.2
- fix: change bonsai-trie fork location
- refactor: remove L1HandlerTxFee
- feat: up blockifier to v0.6.0-rc.2
- refactor: remove L1HandlerTxFee
- refactor: remove blockifier dependencie
- perf: convert blocks in parallel
- feat(commitments): Joined hash computation in event and tx commitments
- feat(l2 sync): polling to get new blocks once sync has caught up with the chain
- perf: store key
- fix: sync, remove `unwrap` in storage
- fix(classes): Fixed classes on the RPC level by adding ordering and complete deserialisation
- fix: class update
- feat: store key/value in `--disble-root` mode
- fix: storage nonce and key/value
- fix: class and store updates and block desync after ctrl+c
- fix: compile without libm
- fix: genesis state_update
- refactor: optimize get_class_at
- fix: crash build genesis on restart
- fix(classes): Fixed sierra exception on block 31625 and added --starting-block arg
- fix(db): with new implementation ContractStorage
- fix: fee_type for `simulate_transactions` rpc call
- feat(rocksdb): replaced most async database operations iwth multigets and batched inserts
- fix: get_state_update with new storage
- up: starknet-rs
- fix: exec on receipt
- feat(RPC): refacto `trace_transaction` and `trace_block_transaction`
- fix(proposer_factory): Removed and clean a lot of stuff on Client side, mostly node crate
- feat(storage): removed the use of `BonsaiStorage` logs
- feat(storage): removed dependance on `StateUpdateWrapper`
- feat(storage): state diff are now stored for each block
- CI: fix toolchain
- CI: add `cargo test` on PR
- refactor: remove dead code on `Struct Starknet<..>`
- fix: verify_l2
- feat(rpc): remove duplicated code, add mod 'utils'
- feat(storage): started migrating storage to the bonsai-lib
- fix: fix crashing cases on `get_block_with_receipts`
- fix: fix get_events minor issues
- fix: l1HandlerTx computed for commit
- refactor: optimise get_events RPC
- fix(root): fixed state commitments broken due to genesis loader
- feat(docker): add dockerfile and docker-compose
- fix: fix implementation `get_storage_at()` for `BlockifierStateAdapter`
- fix(sync): Fix end condition of the l2 sync
- fix(rpc): fix chain id method for mainnet
- fix(class): Fix Sierra classes conversion (missing abis)
- fix(compute): Fixed prepare_data_availability_modes computation
- feat(rpc): add pending block to `get_block_with_receipts` rpc call
- chore: update bonsai-trie (benefit from perf boost)
- feat(rpc): add `get_block_with_receipts` rpc call
- refactor: remove crate mp-state, mp-fee, mp-messages
- fix(class): Fix class conversions to support legacy Sierra versions
- feat: rebase blockifier
- feat(check): Added a state root check to ensure synced compatibility
- feat(metrics): Add prometheus metrics for mapping worker
- feat(storage): finished migrating contract storage to our backend bonsai trie dbs
- feat(storage): set up type-safe bonsai storage abstractions for usage in RPC
- fix(root): fix state root computation
- refactor: refactor mc-db crate
- feat(api_key): api key passed to FetchConfig correctly
- feat(api_key): Added support for --gateway-api to avoid rate limit from the gateway
- fix(latest): Retrieve latest synced block via internal client
- perf(l2 sync): parallelize commitment computation and refactor part of l2 io sync
- refactor: rpc methods and removed rpc-core
- feat: add an optional TUI dashboard
- feat(bonsai): Bumped bonsai lib to latest opti
- refactor(generic): reduced runtime dependence on generics
- fix(sync): Cleaned mc-sync isolating fetch process + added shared SyncStatus
- feat(self-hosted): host our own runner
- fix(deps): Removed unused dependencies
- feat(multi-trie): Added support for persistent storage tries
- feat(pending): added support for pending blocks in RPC requests
- perf(l2 sync): parallel fetching of blocks, classes, state updates
- fix l1 thread to reflect correct state_root, block_number, block_hash
- fix: remove gas_price and update starknet-rs from fork (temporary fix)
- fix(root): got state root to work (does not support class root yet)
- refactor(substrate_hash): Substrate hash is now retrieved via rpc client in
  `l2.rs`
- fix(worflows): fix toolchain and cache issue
- feat: Removal of the hardcoded mainnet configuration
- refactor: pass new CI
- fix(workflows): Fix deoxys CI
- feat(rpc): add_invoke_tx, add_deploy_account_tx, add_declare_tx
- feat(rpc): tx_receipt, re-execute tx
- feat(script): added CI scripts for starting Deoxys and comparing JSON RPC
  calls
- perf(verify_l2): parallelized l2 state root update
- perf(state_commitment): parallelized state commitment hash computations
- fix(L1): fix l1 thread with battle tested implementation + removed l1-l2
- fix: update and store ConfigFetch in l2 sync(), chainId rpc call
- fix: get_events paging with continuation_token
- fix(class): #125
- fix(getStorageAt): #28
- fix(genesis): #107
- fix(class): #32 #33 #34
- fix(class): #116
- feat(class): download classes from sequencer
- feat: update and store highest block hash and number from sequencer
- feat: store events in block, return events in call get_transaction_receipt
- fix: updating outdated links to external resources in documentation
- feat(client/data-availability): implement custom error handling
- fix: get_block_by_block_hash then default rather than error
- feat(rpc): added `get_state_update` real values from DA db
- feat: add transparent representation to `Felt252Wrapper`
- feat(rpc/trace_api): add `trace_block_transaction`
- chore(db): changed the way hashes are encoded
- feat(rpc/trace_api): add `trace_transaction`

## v0.7.0

- chore: release v0.7.0
- refacto: remove abusive `TryInto` impl
- dev: optimize tx trace creation
- dev: make Madara std compatible
- CI: fix taplo version
- chore: add cache usage for `getEvents` and `getTransactionReceipt`
- fix: cairo1 contracts should be identified by their sierra class hash
- fix(cli): repair broken cli for da conf
- feat(client): on `add_declare_transaction` store sierra contract classes in
  the madara backend
- chore: use struct error in client/db
- fix: don't ignore Sierra to CASM mapping in genesis config
- refacto: early exit txs fee estimation when one fails
- dev: fix linter warning in README.md
- fix: remove waiting loop from `getTxReceipt`
- feat: types in `mp-transactions` impl a method to get their version
- feat: make L1 gas price a `const` of the `RuntimeConfig`
- fix: broken class hashes and contracts in genesis
- refactor: rename LAST_SYNCED_L1_BLOCK to be more clear
- chore: add headers to da calldata, fix eth da in sovereign mode
- refacto(simulate_tx): move logic to the client
- chore: added ca-certificate in DockerFile for SSL related issues
- chore(primitives/commitment): remove crate
- chore(primitives/block/header): remove starknet-trie dependent fields
- refacto(primitives/db): add a temporary way to get a fake global state root
- feat(rpc): add starknet_version and eth_l1_gas_fee on block header
- fix(spec_version): spec version now returning 0.5.1
- chore: feature flags for avail and celestia DA
- feat(rpc): added support for v0.5.1 JSON-RPC specs
- feat(rpc): added ordered messages/events in trace fields
- feat(rpc): support for starknet.rs v0.5.1 version
- feat(rpc): added execution resources in trace fields
- feat(rpc): added state diff field in trace fields
- refactor: removed benchmarking folder and traces of CI pipeline
- fix: decouple is_query into is_query and offset_version
- feat: add sierra to casm class hash mapping to genesis assets
- chore: remove ArgentMulticall from genesis assets
- feat: remove `seq_addr_updated` from `GenesisData`
- chore: added prometheus metrics for da layer
- chore: bump celestia rpc crate version
- fix(DA): run the proof first then the state update
- fix: `prove_current_block` is called after `update_state`
- ci: add foundry ci task to push workflow
- fix: first tx for non deployed account is valid
- fix: incorrect base url for fetching config
- feat: add predeployed accounts to genesis state
- feat(rpc): Added starknet_simulateTransactions
- fix: Change serialization of bitvec to &[u8] in merkle tree to avoid memory
  uninitialized
- chore: change SCARB config version for foundry CI
- feat(da): update da calldata encoding to v0.11.0 spec, da conf examples, da
  conf flag, da-tests in CI
- refactor: use `map` in `estimate_fee` to stop computation on error
- fix(node/commands): md5 are also checked when running setup --from-local
- feat(data-availability): extend eth config with poll interval
- fix(snos-output): expose snos codec, remove unused `get_starknet_messages`
  runtime method, and unnecessary mp-snos-output dependencies
- feat(program-hash): add new pallet constant for Starknet OS progam hash;
  expose runtime getter method; add dedicated crate to manage versions
- feat(runtime): expose fee token address getter method
- feat(settlement): run client thread responsible for pushing state updates and
  messaging on Ethereum
- feat(settlement): starknet core contract tests with anvil sandbox
- fix(rpc-test): incorrect node url
- feat(settlement): e2e test with Madara node settling on Ethereum contract
- refactor: use `map` in `estimate_fee` to stop computation on error
- fix: `tempdir` crate has been deprecated; use `tempfile` instead
- dev: add avail and celestia crates behind a feature flag
- dev: replace md5 with sha3_256 hash function
- feat: fixing getNonce Rpc Call and adding a new test
- refactor: use Zaun crate for Starknet core contract bindings
- refactor: use Anvil sandbox from Zaun crate
- feat(rpc): estimateMessageFee RPC call implementation

## v0.6.0

- chore: release v0.6.0
- refacto: substrate/starknet names in rpc library
- feat(rpc): Added starknet_getTransactionStatus and removed
  starknet_pendingTransactions
- feat(rpc): add starknet_specVersion rpc + added test for future support
- docs: Added v0.6.0-rc5 documentation above the rpc method functions
- dev(deps): bump starknet rs, use Eq for EmmitedEvents comparaison
- test(rust-rpc-test): use undeclared contracts for declare transactions testing
- build: update blockifier, fix divergent substrat block hash
- chore: remove tests that run in wasm and native, only wasm from now
- chore: split StarknetRpcApi trait in two, like in openRPC specs
- refacto: move starknet runtime api in it's own crate
- chore: update README.md and getting-started.md
- chore: remove crates that have been copy-pasted from plkdtSDK
- feat(rpc): return deployed contract address and actual fee in transaction
  receipt
- fix: Wait for 1 minute for transaction to be processed in
  get_transaction_receipt rpc
- ci: Fix starknet foundry sncast not found
- fix: Ensure transaction checks are compatible with starknet-rs
- ci: Run Starknet Foundry tests against Madara RPC
- fix: add name, symbol and decimals to fee token storage
- fix: dependencies for dockerfile and binaries
- docs: add translation of madara beast article to spanish
- chore: update starknet-js version in faucet-setup docs
- dev(compilation): add incremental compilation
- feat(rpc): add support for bulk estimate fee
- feat: add argent multicall contract to genesis
- chore(data-availability): update avail-subxt to version 0.4.0
- fix(ci): setup should fetch files from local config
- chore: deprecate `madara-app` and `madara-dev-explorer` modules
- chore(data-availability-avail): implement fire and forget, and add ws
  reconnection logic
- chore: update `polkadot-sdk` to `release-polkadot-v1.3.0`
- feat: fallback default file for DA and Settlement configuration files

## v0.5.0

- chore: release v0.5.0
- test: add transaction pool logic unit tests
- feat(client): spawn a task that listen to storage changes and build the
  resulting commiment state diff for each block
- dev(StarknetRPC): log error received from node before mapping to
  InternalServerError
- fix: change 'nonce too high' to log in debug instead of info
- chore: update deps, vm ressource fee cost are now FixedU128, and stored in an
  hashmap
- ci: change jobs order in the workflow
- ci: run integrations tests in the same runner as build
- ci: replace ci cache with rust-cache
- fix(transactions): remove `nonce` field from InvokeV0 tx
- feat(transactions): don't enforce ordering in validate_unsigned for invokeV0
- test(pallet): add function to get braavos hash
- fix: event commitment documentation typo
- ci: added testing key generation in the ci
- fix(starknet-rpc-test): init one request client per runtime
- test: validate Nonce for unsigned user txs
- fix: fixed declare V0 placeholder with the hash of an empty list of felts
- feat(cli): `run` is the by default command when running the `madara` bin
- refacto(cli): `run` and `setup` commands are defined in their own files
- refacto(cli): `run.testnet` argument removed in favor of the substrate native
  `chain` arg
- feat(cli): `run.fetch_chain_spec` argument removed in favor of the substrate
  native `chain` arg
- feat(cli): `setup` require a source file, either from an url or a path on the
  local filesystem
- chore(cli): use `Url`, `Path` and `PathBuf` types rather than `String`
- refacto(cli): moved the pallet/chain_spec/utils methods to the node crate
- feat(cli): `madara_path` arg has been remove, we use the substrate native
  `base_path` arg instead
- feat(cli): sharingan chain specs are loaded during the compilation, not
  downloaded from github
- refacto(pallet/starknet): `GenesisLoader` refactored as `GenesisData` + a
  `base_path` field
- feat(cli): for `run` param `--dev` now imply `--tmp`, as it is in substrate
- test(starknet-rpc-test): run all tests against a single madara node
- fix(service): confusing message when node starts (output the actual sealing
  method being used)
- refactor(sealing): how the sealing mode is passed into runtime
- feat(sealing): finalization for instant sealing
- test(starknet-js-test): run basic starknetjs compatibility tests again the
  madara node
- feat(cache-option): add an option to enable aggressive caching in command-line
  parameters

## v0.4.0

- chore: release v0.4.0
- feat: better management of custom configurations for genesis assets
- feat: use actual vm resource costs
- fix: add setup and run for rpc tests
- fix: fix clap for run command
- fix: add `madara_path` flag for setup command
- fix: add official references to configs files
- fix: cargo update and `main` branch prettier fix
- fix: fix sharingan chain spec
- fix: update madara infra to main branch
- fix: update `Cargo.lock`
- fix: rpc test failing
- refactor: exported chain id constant in mp-chain-id crate and added one for
  SN_MAIN
- ci: disable pr close workflow
- ci: add ci verification for detecting genesis changes and config hashes
- test: add e2e test for `estimate_fee`

## v0.3.0

- chore: release v0.3.0
- chore: big transaction type refactoring
- chore: split `primitives` crates into multiple smaller crates
- chore: improve logging about transaction when nonce is too high
- chore: add real class hash values for genesis config
- fix: use specific commit for avail and celestia
- fix: change dep of rustdoc on push
- fix: initial_gas set to max_fee and fixed fee not being charged when max_fee=0
- fix: correct value of compiled_class_hash in RPCTransaction
- fix: std feature import in transactions crate
- fix: replace all calls to `transmute` by calls `from_raw_parts`
- fix: estimate_fee should make sure all transaction have a version being
  2^128 + 1 or 2^128+2 depending on the tx type
- feat: modify the hash_bytes functions in `poseidon` and `pedersen` for dynamic
  data length
- feat: print development accounts at node startup
- feat: unification of the DA interface
- feat: bump starknet-core to 0.6.0 and remove InvokeV0
- feat: use resolver 2 for cargo in the workspace
- feat: impl tx execution and verification as traits
- perf: reduce the amount of data stored in the runtime and use the Substrate
  block to as source of data in the client
- perf: use perfect hash function in calculate_l1_gas_by_vm_usage
- build: restructure code for rust latest version
- build: bump rustc nightly version to 1.74 date
- buid: add rust-analyzer to toolchain components
- ci: scope cache by branch and add cache cleanup
- ci: increase threshold for codecov to 1%
- test: add `starknet-rpc-test` crate to the workspace
- test: add test to check tx signed by OZ account can be signed with Argent pk
- buid: add rust-analyzer to toolchain components
- ci: increase threshold for codecov to 1%
- replace all calls to `transmute` by calls `from_raw_parts`
- big transaction type refactoring
- impl tx execution and verification as traits
- reduce the amount of data stored in the runtime and use the Substrate block to
  as source of data in the client
- perf: use perfect hash function in calculate_l1_gas_by_vm_usage
- chore: add tests for tx hashing
- split `primitives` crates into multiple smaller crates
- fix: std feature import in transactions crate
- chore: improve logging about transaction when nonce is too high
- fix: rpc tests and background node run
- test: add tests for simulate tx offset
- test: add tests for tx hashing
- fix: bring back messages in transaction receipts
- feat: starknet os program output primitive

## v0.2.0

- add-contributors: `0xAsten`, `m-kus`, `joaopereira12`, `kasteph`
- ci: add verification if build-spec is working
- ci: added wasm to test
- ci: disable benchmark for pushes and pr's
- ci: fix docker and binaries build
- ci: don't enforce changelog on PR's with label `dependencies`
- doc: added translation of madara beast article.md to portuguese and russian
- doc: app chain template added in README
- fix: RPC getClassAt cairo legacy program code encoding
- fix: build-spec not working by setting the madara-path always and fetching
  relevant files
- fix: events are emitted in correct sequential order
- fix: expected event idx in continuation tokens in test responses
- fix: update RPC URL to use localhost instead of 0.0.0.0 in hurl.config file
- fix: update the default port for running Madara locally in getting-started.md
  file from 9933 to 9944.
- fix: replace the 0 initial gas value with u128::MAX because view call
  entrypoints were failing
- chore: remove global state root
- chore: cairo-contracts compilation scripts & docs are updated, cairo_0
  contracts recompiled
- chore: rebase of core deps and 0.12.1

## v0.1.0

- ci: rm codespell task and rm .codespellignore
- feat: refactor flags on tests
- feat: fetch config files from gh repo
- refactor: remove config files from the code
- ci: stop closing stale issues
- ci: reactivate changelog enforcement
- cli: change dev flag behaviour and created alias for base and madara path
- configs: fix genesis.json refs to link the config folder
- ci: downgraded windows runner to windows-latest
- ci: added windows binaries build and upload the binaries to the release page
- ci: add `CHANGELOG.md` and enforce it is edited for each PR on `main`
- fix: removed `madara_runtime` as a dependency in the client crates and make
  errors more expressive
- fix: state root bug fix where the tree was stored in runtime _before_ being
  committed
- feat: add a `genesis_loader` for the node and mocking
- feat: add `madara_tsukuyomi` as a submodule
- branding: use new logo in the README
- dev: Get the block status from the actual block in get_block_with_tx_hashes
- fix: l1-l2 messaging
- dev : clean contracts and compiled files<|MERGE_RESOLUTION|>--- conflicted
+++ resolved
@@ -2,13 +2,10 @@
 
 ## Next release
 
-<<<<<<< HEAD
-- perf: use cached tx hashes instead
-=======
+- perf: improved perfs with parallelized iteration over tx hashes cache
 - fix: graceful shutdown of rocksdb on ctrl+c
 - fix: better error handling around l1 and l2 sync
 - perf: compile with target_cpu=skylake by default
->>>>>>> 532d0824
 - perf: storage key with encode
 - fix: bloc context blockifier
 - feat: up blockifier to v0.6.0-rc.2
