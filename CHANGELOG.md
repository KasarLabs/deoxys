--- conflicted
+++ resolved
@@ -2,12 +2,9 @@
 
 ## Next release
 
-<<<<<<< HEAD
 - feat(class): change class definition storage
-=======
 - fix: pending block sync
 - fix: transaction traces
->>>>>>> bc5ec254
 - feat: store tx receipts
 - refactor: new type StarknetVersion
 - refactor: update starknet-rs with Felt
