git # Deoxys Changelog

## Next release

<<<<<<< HEAD
- feat(rocksdb): replaced most async database operations iwth multigets and batched inserts
=======
- up: starknet-rs
- fix: exec on receipt
- feat(RPC): refacto `trace_transaction` and `trace_block_transaction`
>>>>>>> de165d01
- fix(proposer_factory): Removed and clean a lot of stuff on Client side, mostly node crate
- feat(storage): removed the use of `BonsaiStorage` logs
- feat(storage): removed dependance on `StateUpdateWrapper`
- feat(storage): state diff are now stored for each block
- CI: fix toolchain
- CI: add `cargo test` on PR
- refactor: remove dead code on `Struct Starknet<..>`
- fix: verify_l2
- feat(rpc): remove duplicated code, add mod 'utils'
- feat(storage): started migrating storage to the bonsai-lib
- fix: fix crashing cases on `get_block_with_receipts`
- fix: fix get_events minor issues
- fix: l1HandlerTx computed for commit
- refactor: optimise get_events RPC
- fix(root): fixed state commitments broken due to genesis loader
- feat(docker): add dockerfile and docker-compose
- fix: fix implementation `get_storage_at()` for `BlockifierStateAdapter`
- fix(sync): Fix end condition of the l2 sync
- fix(rpc): fix chain id method for mainnet
- fix(class): Fix Sierra classes conversion (missing abis)
- fix(compute): Fixed prepare_data_availability_modes computation
- feat(rpc): add pending block to `get_block_with_receipts` rpc call
- chore: update bonsai-trie (benefit from perf boost)
- feat(rpc): add `get_block_with_receipts` rpc call
- refactor: remove crate mp-state, mp-fee, mp-messages
- fix(class): Fix class conversions to support legacy Sierra versions
- feat: rebase blockifier
- feat(check): Added a state root check to ensure synced compatibility
- feat(metrics): Add prometheus metrics for mapping worker
- feat(storage): finished migrating contract storage to our backend bonsai trie dbs
- feat(storage): set up type-safe bonsai storage abstractions for usage in RPC
- fix(root): fix state root computation
- refactor: refactor mc-db crate
- feat(api_key): api key passed to FetchConfig correctly
- feat(api_key): Added support for --gateway-api to avoid rate limit from the gateway
- fix(latest): Retrieve latest synced block via internal client
- perf(l2 sync): parallelize commitment computation and refactor part of l2 io sync
- refactor: rpc methods and removed rpc-core
- feat: add an optional TUI dashboard
- feat(bonsai): Bumped bonsai lib to latest opti
- refactor(generic): reduced runtime dependence on generics
- fix(sync): Cleaned mc-sync isolating fetch process + added shared SyncStatus
- feat(self-hosted): host our own runner
- fix(deps): Removed unused dependencies
- feat(multi-trie): Added support for persistent storage tries
- feat(pending): added support for pending blocks in RPC requests
- perf(l2 sync): parallel fetching of blocks, classes, state updates
- fix l1 thread to reflect correct state_root, block_number, block_hash
- fix: remove gas_price and update starknet-rs from fork (temporary fix)
- fix(root): got state root to work (does not support class root yet)
- refactor(substrate_hash): Substrate hash is now retrieved via rpc client in
  `l2.rs`
- fix(worflows): fix toolchain and cache issue
- feat: Removal of the hardcoded mainnet configuration
- refactor: pass new CI
- fix(workflows): Fix deoxys CI
- feat(rpc): add_invoke_tx, add_deploy_account_tx, add_declare_tx
- feat(rpc): tx_receipt, re-execute tx
- feat(script): added CI scripts for starting Deoxys and comparing JSON RPC
  calls
- perf(verify_l2): parallelized l2 state root update
- perf(state_commitment): parallelized state commitment hash computations
- fix(L1): fix l1 thread with battle tested implementation + removed l1-l2
- fix: update and store ConfigFetch in l2 sync(), chainId rpc call
- fix: get_events paging with continuation_token
- fix(class): #125
- fix(getStorageAt): #28
- fix(genesis): #107
- fix(class): #32 #33 #34
- fix(class): #116
- feat(class): download classes from sequencer
- feat: update and store highest block hash and number from sequencer
- feat: store events in block, return events in call get_transaction_receipt
- fix: updating outdated links to external resources in documentation
- feat(client/data-availability): implement custom error handling
- fix: get_block_by_block_hash then default rather than error
- feat(rpc): added `get_state_update` real values from DA db
- feat: add transparent representation to `Felt252Wrapper`
- feat(rpc/trace_api): add `trace_block_transaction`
- chore(db): changed the way hashes are encoded
- feat(rpc/trace_api): add `trace_transaction`

## v0.7.0

- chore: release v0.7.0
- refacto: remove abusive `TryInto` impl
- dev: optimize tx trace creation
- dev: make Madara std compatible
- CI: fix taplo version
- chore: add cache usage for `getEvents` and `getTransactionReceipt`
- fix: cairo1 contracts should be identified by their sierra class hash
- fix(cli): repair broken cli for da conf
- feat(client): on `add_declare_transaction` store sierra contract classes in
  the madara backend
- chore: use struct error in client/db
- fix: don't ignore Sierra to CASM mapping in genesis config
- refacto: early exit txs fee estimation when one fails
- dev: fix linter warning in README.md
- fix: remove waiting loop from `getTxReceipt`
- feat: types in `mp-transactions` impl a method to get their version
- feat: make L1 gas price a `const` of the `RuntimeConfig`
- fix: broken class hashes and contracts in genesis
- refactor: rename LAST_SYNCED_L1_BLOCK to be more clear
- chore: add headers to da calldata, fix eth da in sovereign mode
- refacto(simulate_tx): move logic to the client
- chore: added ca-certificate in DockerFile for SSL related issues
- chore(primitives/commitment): remove crate
- chore(primitives/block/header): remove starknet-trie dependent fields
- refacto(primitives/db): add a temporary way to get a fake global state root
- feat(rpc): add starknet_version and eth_l1_gas_fee on block header
- fix(spec_version): spec version now returning 0.5.1
- chore: feature flags for avail and celestia DA
- feat(rpc): added support for v0.5.1 JSON-RPC specs
- feat(rpc): added ordered messages/events in trace fields
- feat(rpc): support for starknet.rs v0.5.1 version
- feat(rpc): added execution resources in trace fields
- feat(rpc): added state diff field in trace fields
- refactor: removed benchmarking folder and traces of CI pipeline
- fix: decouple is_query into is_query and offset_version
- feat: add sierra to casm class hash mapping to genesis assets
- chore: remove ArgentMulticall from genesis assets
- feat: remove `seq_addr_updated` from `GenesisData`
- chore: added prometheus metrics for da layer
- chore: bump celestia rpc crate version
- fix(DA): run the proof first then the state update
- fix: `prove_current_block` is called after `update_state`
- ci: add foundry ci task to push workflow
- fix: first tx for non deployed account is valid
- fix: incorrect base url for fetching config
- feat: add predeployed accounts to genesis state
- feat(rpc): Added starknet_simulateTransactions
- fix: Change serialization of bitvec to &[u8] in merkle tree to avoid memory
  uninitialized
- chore: change SCARB config version for foundry CI
- feat(da): update da calldata encoding to v0.11.0 spec, da conf examples, da
  conf flag, da-tests in CI
- refactor: use `map` in `estimate_fee` to stop computation on error
- fix(node/commands): md5 are also checked when running setup --from-local
- feat(data-availability): extend eth config with poll interval
- fix(snos-output): expose snos codec, remove unused `get_starknet_messages`
  runtime method, and unnecessary mp-snos-output dependencies
- feat(program-hash): add new pallet constant for Starknet OS progam hash;
  expose runtime getter method; add dedicated crate to manage versions
- feat(runtime): expose fee token address getter method
- feat(settlement): run client thread responsible for pushing state updates and
  messaging on Ethereum
- feat(settlement): starknet core contract tests with anvil sandbox
- fix(rpc-test): incorrect node url
- feat(settlement): e2e test with Madara node settling on Ethereum contract
- refactor: use `map` in `estimate_fee` to stop computation on error
- fix: `tempdir` crate has been deprecated; use `tempfile` instead
- dev: add avail and celestia crates behind a feature flag
- dev: replace md5 with sha3_256 hash function
- feat: fixing getNonce Rpc Call and adding a new test
- refactor: use Zaun crate for Starknet core contract bindings
- refactor: use Anvil sandbox from Zaun crate
- feat(rpc): estimateMessageFee RPC call implementation

## v0.6.0

- chore: release v0.6.0
- refacto: substrate/starknet names in rpc library
- feat(rpc): Added starknet_getTransactionStatus and removed
  starknet_pendingTransactions
- feat(rpc): add starknet_specVersion rpc + added test for future support
- docs: Added v0.6.0-rc5 documentation above the rpc method functions
- dev(deps): bump starknet rs, use Eq for EmmitedEvents comparaison
- test(rust-rpc-test): use undeclared contracts for declare transactions testing
- build: update blockifier, fix divergent substrat block hash
- chore: remove tests that run in wasm and native, only wasm from now
- chore: split StarknetRpcApi trait in two, like in openRPC specs
- refacto: move starknet runtime api in it's own crate
- chore: update README.md and getting-started.md
- chore: remove crates that have been copy-pasted from plkdtSDK
- feat(rpc): return deployed contract address and actual fee in transaction
  receipt
- fix: Wait for 1 minute for transaction to be processed in
  get_transaction_receipt rpc
- ci: Fix starknet foundry sncast not found
- fix: Ensure transaction checks are compatible with starknet-rs
- ci: Run Starknet Foundry tests against Madara RPC
- fix: add name, symbol and decimals to fee token storage
- fix: dependencies for dockerfile and binaries
- docs: add translation of madara beast article to spanish
- chore: update starknet-js version in faucet-setup docs
- dev(compilation): add incremental compilation
- feat(rpc): add support for bulk estimate fee
- feat: add argent multicall contract to genesis
- chore(data-availability): update avail-subxt to version 0.4.0
- fix(ci): setup should fetch files from local config
- chore: deprecate `madara-app` and `madara-dev-explorer` modules
- chore(data-availability-avail): implement fire and forget, and add ws
  reconnection logic
- chore: update `polkadot-sdk` to `release-polkadot-v1.3.0`
- feat: fallback default file for DA and Settlement configuration files

## v0.5.0

- chore: release v0.5.0
- test: add transaction pool logic unit tests
- feat(client): spawn a task that listen to storage changes and build the
  resulting commiment state diff for each block
- dev(StarknetRPC): log error received from node before mapping to
  InternalServerError
- fix: change 'nonce too high' to log in debug instead of info
- chore: update deps, vm ressource fee cost are now FixedU128, and stored in an
  hashmap
- ci: change jobs order in the workflow
- ci: run integrations tests in the same runner as build
- ci: replace ci cache with rust-cache
- fix(transactions): remove `nonce` field from InvokeV0 tx
- feat(transactions): don't enforce ordering in validate_unsigned for invokeV0
- test(pallet): add function to get braavos hash
- fix: event commitment documentation typo
- ci: added testing key generation in the ci
- fix(starknet-rpc-test): init one request client per runtime
- test: validate Nonce for unsigned user txs
- fix: fixed declare V0 placeholder with the hash of an empty list of felts
- feat(cli): `run` is the by default command when running the `madara` bin
- refacto(cli): `run` and `setup` commands are defined in their own files
- refacto(cli): `run.testnet` argument removed in favor of the substrate native
  `chain` arg
- feat(cli): `run.fetch_chain_spec` argument removed in favor of the substrate
  native `chain` arg
- feat(cli): `setup` require a source file, either from an url or a path on the
  local filesystem
- chore(cli): use `Url`, `Path` and `PathBuf` types rather than `String`
- refacto(cli): moved the pallet/chain_spec/utils methods to the node crate
- feat(cli): `madara_path` arg has been remove, we use the substrate native
  `base_path` arg instead
- feat(cli): sharingan chain specs are loaded during the compilation, not
  downloaded from github
- refacto(pallet/starknet): `GenesisLoader` refactored as `GenesisData` + a
  `base_path` field
- feat(cli): for `run` param `--dev` now imply `--tmp`, as it is in substrate
- test(starknet-rpc-test): run all tests against a single madara node
- fix(service): confusing message when node starts (output the actual sealing
  method being used)
- refactor(sealing): how the sealing mode is passed into runtime
- feat(sealing): finalization for instant sealing
- test(starknet-js-test): run basic starknetjs compatibility tests again the
  madara node
- feat(cache-option): add an option to enable aggressive caching in command-line
  parameters

## v0.4.0

- chore: release v0.4.0
- feat: better management of custom configurations for genesis assets
- feat: use actual vm resource costs
- fix: add setup and run for rpc tests
- fix: fix clap for run command
- fix: add `madara_path` flag for setup command
- fix: add official references to configs files
- fix: cargo update and `main` branch prettier fix
- fix: fix sharingan chain spec
- fix: update madara infra to main branch
- fix: update `Cargo.lock`
- fix: rpc test failing
- refactor: exported chain id constant in mp-chain-id crate and added one for
  SN_MAIN
- ci: disable pr close workflow
- ci: add ci verification for detecting genesis changes and config hashes
- test: add e2e test for `estimate_fee`

## v0.3.0

- chore: release v0.3.0
- chore: big transaction type refactoring
- chore: split `primitives` crates into multiple smaller crates
- chore: improve logging about transaction when nonce is too high
- chore: add real class hash values for genesis config
- fix: use specific commit for avail and celestia
- fix: change dep of rustdoc on push
- fix: initial_gas set to max_fee and fixed fee not being charged when max_fee=0
- fix: correct value of compiled_class_hash in RPCTransaction
- fix: std feature import in transactions crate
- fix: replace all calls to `transmute` by calls `from_raw_parts`
- fix: estimate_fee should make sure all transaction have a version being
  2^128 + 1 or 2^128+2 depending on the tx type
- feat: modify the hash_bytes functions in `poseidon` and `pedersen` for dynamic
  data length
- feat: print development accounts at node startup
- feat: unification of the DA interface
- feat: bump starknet-core to 0.6.0 and remove InvokeV0
- feat: use resolver 2 for cargo in the workspace
- feat: impl tx execution and verification as traits
- perf: reduce the amount of data stored in the runtime and use the Substrate
  block to as source of data in the client
- perf: use perfect hash function in calculate_l1_gas_by_vm_usage
- build: restructure code for rust latest version
- build: bump rustc nightly version to 1.74 date
- buid: add rust-analyzer to toolchain components
- ci: scope cache by branch and add cache cleanup
- ci: increase threshold for codecov to 1%
- test: add `starknet-rpc-test` crate to the workspace
- test: add test to check tx signed by OZ account can be signed with Argent pk
- buid: add rust-analyzer to toolchain components
- ci: increase threshold for codecov to 1%
- replace all calls to `transmute` by calls `from_raw_parts`
- big transaction type refactoring
- impl tx execution and verification as traits
- reduce the amount of data stored in the runtime and use the Substrate block to
  as source of data in the client
- perf: use perfect hash function in calculate_l1_gas_by_vm_usage
- chore: add tests for tx hashing
- split `primitives` crates into multiple smaller crates
- fix: std feature import in transactions crate
- chore: improve logging about transaction when nonce is too high
- fix: rpc tests and background node run
- test: add tests for simulate tx offset
- test: add tests for tx hashing
- fix: bring back messages in transaction receipts
- feat: starknet os program output primitive

## v0.2.0

- add-contributors: `0xAsten`, `m-kus`, `joaopereira12`, `kasteph`
- ci: add verification if build-spec is working
- ci: added wasm to test
- ci: disable benchmark for pushes and pr's
- ci: fix docker and binaries build
- ci: don't enforce changelog on PR's with label `dependencies`
- doc: added translation of madara beast article.md to portuguese and russian
- doc: app chain template added in README
- fix: RPC getClassAt cairo legacy program code encoding
- fix: build-spec not working by setting the madara-path always and fetching
  relevant files
- fix: events are emitted in correct sequential order
- fix: expected event idx in continuation tokens in test responses
- fix: update RPC URL to use localhost instead of 0.0.0.0 in hurl.config file
- fix: update the default port for running Madara locally in getting-started.md
  file from 9933 to 9944.
- fix: replace the 0 initial gas value with u128::MAX because view call
  entrypoints were failing
- chore: remove global state root
- chore: cairo-contracts compilation scripts & docs are updated, cairo_0
  contracts recompiled
- chore: rebase of core deps and 0.12.1

## v0.1.0

- ci: rm codespell task and rm .codespellignore
- feat: refactor flags on tests
- feat: fetch config files from gh repo
- refactor: remove config files from the code
- ci: stop closing stale issues
- ci: reactivate changelog enforcement
- cli: change dev flag behaviour and created alias for base and madara path
- configs: fix genesis.json refs to link the config folder
- ci: downgraded windows runner to windows-latest
- ci: added windows binaries build and upload the binaries to the release page
- ci: add `CHANGELOG.md` and enforce it is edited for each PR on `main`
- fix: removed `madara_runtime` as a dependency in the client crates and make
  errors more expressive
- fix: state root bug fix where the tree was stored in runtime _before_ being
  committed
- feat: add a `genesis_loader` for the node and mocking
- feat: add `madara_tsukuyomi` as a submodule
- branding: use new logo in the README
- dev: Get the block status from the actual block in get_block_with_tx_hashes
- fix: l1-l2 messaging
- dev : clean contracts and compiled files<|MERGE_RESOLUTION|>--- conflicted
+++ resolved
@@ -2,13 +2,10 @@
 
 ## Next release
 
-<<<<<<< HEAD
 - feat(rocksdb): replaced most async database operations iwth multigets and batched inserts
-=======
 - up: starknet-rs
 - fix: exec on receipt
 - feat(RPC): refacto `trace_transaction` and `trace_block_transaction`
->>>>>>> de165d01
 - fix(proposer_factory): Removed and clean a lot of stuff on Client side, mostly node crate
 - feat(storage): removed the use of `BonsaiStorage` logs
 - feat(storage): removed dependance on `StateUpdateWrapper`
