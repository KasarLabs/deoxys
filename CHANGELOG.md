--- conflicted
+++ resolved
@@ -2,12 +2,9 @@
 
 ## Next release
 
-<<<<<<< HEAD
 - feat(storage): state diff are now stored for each block
-=======
 - fix: verify_l2
 - feat(rpc): remove duplicated code, add mod 'utils'
->>>>>>> 4a450f83
 - feat(storage): started migrating storage to the bonsai-lib
 - fix: fix crashing cases on `get_block_with_receipts`
 - fix: fix get_events minor issues
