git # Deoxys Changelog

## Next release

<<<<<<< HEAD
- feat(storage): started migrating storage to the bonsai-lib
=======
- fix: fix get_events minor issues
>>>>>>> 45e72f7a
- fix: l1HandlerTx computed for commit
- refactor: optimise get_events RPC
- fix(root): fixed state commitments broken due to genesis loader
- feat(docker): add dockerfile and docker-compose
- fix: fix implementation `get_storage_at()` for `BlockifierStateAdapter`
- fix(sync): Fix end condition of the l2 sync
- fix(rpc): fix chain id method for mainnet
- fix(class): Fix Sierra classes conversion (missing abis)
- fix(compute): Fixed prepare_data_availability_modes computation
- feat(rpc): add pending block to `get_block_with_receipts` rpc call
- chore: update bonsai-trie (benefit from perf boost)
- feat(rpc): add `get_block_with_receipts` rpc call
- refactor: remove crate mp-state, mp-fee, mp-messages
- fix(class): Fix class conversions to support legacy Sierra versions
- feat: rebase blockifier
- feat(check): Added a state root check to ensure synced compatibility
- feat(metrics): Add prometheus metrics for mapping worker
- feat(storage): finished migrating contract storage to our backend bonsai trie dbs
- feat(storage): set up type-safe bonsai storage abstractions for usage in RPC
- fix(root): fix state root computation
- refactor: refactor mc-db crate
- feat(api_key): api key passed to FetchConfig correctly
- feat(api_key): Added support for --gateway-api to avoid rate limit from the gateway
- fix(latest): Retrieve latest synced block via internal client
- perf(l2 sync): parallelize commitment computation and refactor part of l2 io sync
- refactor: rpc methods and removed rpc-core
- feat: add an optional TUI dashboard
- feat(bonsai): Bumped bonsai lib to latest opti
- refactor(generic): reduced runtime dependence on generics
- fix(sync): Cleaned mc-sync isolating fetch process + added shared SyncStatus
- feat(self-hosted): host our own runner
- fix(deps): Removed unused dependencies
- feat(multi-trie): Added support for persistent storage tries
- feat(pending): added support for pending blocks in RPC requests
- perf(l2 sync): parallel fetching of blocks, classes, state updates
- fix l1 thread to reflect correct state_root, block_number, block_hash
- fix: remove gas_price and update starknet-rs from fork (temporary fix)
- fix(root): got state root to work (does not support class root yet)
- refactor(substrate_hash): Substrate hash is now retrieved via rpc client in
  `l2.rs`
- fix(worflows): fix toolchain and cache issue
- feat: Removal of the hardcoded mainnet configuration
- refactor: pass new CI
- fix(workflows): Fix deoxys CI
- feat(rpc): add_invoke_tx, add_deploy_account_tx, add_declare_tx
- feat(rpc): tx_receipt, re-execute tx
- feat(script): added CI scripts for starting Deoxys and comparing JSON RPC
  calls
- perf(verify_l2): parallelized l2 state root update
- perf(state_commitment): parallelized state commitment hash computations
- fix(L1): fix l1 thread with battle tested implementation + removed l1-l2
- fix: update and store ConfigFetch in l2 sync(), chainId rpc call
- fix: get_events paging with continuation_token
- fix(class): #125
- fix(getStorageAt): #28
- fix(genesis): #107
- fix(class): #32 #33 #34
- fix(class): #116
- feat(class): download classes from sequencer
- feat: update and store highest block hash and number from sequencer
- feat: store events in block, return events in call get_transaction_receipt
- fix: updating outdated links to external resources in documentation
- feat(client/data-availability): implement custom error handling
- fix: get_block_by_block_hash then default rather than error
- feat(rpc): added `get_state_update` real values from DA db
- feat: add transparent representation to `Felt252Wrapper`
- feat(rpc/trace_api): add `trace_block_transaction`
- chore(db): changed the way hashes are encoded
- feat(rpc/trace_api): add `trace_transaction`

## v0.7.0

- chore: release v0.7.0
- refacto: remove abusive `TryInto` impl
- dev: optimize tx trace creation
- dev: make Madara std compatible
- CI: fix taplo version
- chore: add cache usage for `getEvents` and `getTransactionReceipt`
- fix: cairo1 contracts should be identified by their sierra class hash
- fix(cli): repair broken cli for da conf
- feat(client): on `add_declare_transaction` store sierra contract classes in
  the madara backend
- chore: use struct error in client/db
- fix: don't ignore Sierra to CASM mapping in genesis config
- refacto: early exit txs fee estimation when one fails
- dev: fix linter warning in README.md
- fix: remove waiting loop from `getTxReceipt`
- feat: types in `mp-transactions` impl a method to get their version
- feat: make L1 gas price a `const` of the `RuntimeConfig`
- fix: broken class hashes and contracts in genesis
- refactor: rename LAST_SYNCED_L1_BLOCK to be more clear
- chore: add headers to da calldata, fix eth da in sovereign mode
- refacto(simulate_tx): move logic to the client
- chore: added ca-certificate in DockerFile for SSL related issues
- chore(primitives/commitment): remove crate
- chore(primitives/block/header): remove starknet-trie dependent fields
- refacto(primitives/db): add a temporary way to get a fake global state root
- feat(rpc): add starknet_version and eth_l1_gas_fee on block header
- fix(spec_version): spec version now returning 0.5.1
- chore: feature flags for avail and celestia DA
- feat(rpc): added support for v0.5.1 JSON-RPC specs
- feat(rpc): added ordered messages/events in trace fields
- feat(rpc): support for starknet.rs v0.5.1 version
- feat(rpc): added execution resources in trace fields
- feat(rpc): added state diff field in trace fields
- refactor: removed benchmarking folder and traces of CI pipeline
- fix: decouple is_query into is_query and offset_version
- feat: add sierra to casm class hash mapping to genesis assets
- chore: remove ArgentMulticall from genesis assets
- feat: remove `seq_addr_updated` from `GenesisData`
- chore: added prometheus metrics for da layer
- chore: bump celestia rpc crate version
- fix(DA): run the proof first then the state update
- fix: `prove_current_block` is called after `update_state`
- ci: add foundry ci task to push workflow
- fix: first tx for non deployed account is valid
- fix: incorrect base url for fetching config
- feat: add predeployed accounts to genesis state
- feat(rpc): Added starknet_simulateTransactions
- fix: Change serialization of bitvec to &[u8] in merkle tree to avoid memory
  uninitialized
- chore: change SCARB config version for foundry CI
- feat(da): update da calldata encoding to v0.11.0 spec, da conf examples, da
  conf flag, da-tests in CI
- refactor: use `map` in `estimate_fee` to stop computation on error
- fix(node/commands): md5 are also checked when running setup --from-local
- feat(data-availability): extend eth config with poll interval
- fix(snos-output): expose snos codec, remove unused `get_starknet_messages`
  runtime method, and unnecessary mp-snos-output dependencies
- feat(program-hash): add new pallet constant for Starknet OS progam hash;
  expose runtime getter method; add dedicated crate to manage versions
- feat(runtime): expose fee token address getter method
- feat(settlement): run client thread responsible for pushing state updates and
  messaging on Ethereum
- feat(settlement): starknet core contract tests with anvil sandbox
- fix(rpc-test): incorrect node url
- feat(settlement): e2e test with Madara node settling on Ethereum contract
- refactor: use `map` in `estimate_fee` to stop computation on error
- fix: `tempdir` crate has been deprecated; use `tempfile` instead
- dev: add avail and celestia crates behind a feature flag
- dev: replace md5 with sha3_256 hash function
- feat: fixing getNonce Rpc Call and adding a new test
- refactor: use Zaun crate for Starknet core contract bindings
- refactor: use Anvil sandbox from Zaun crate
- feat(rpc): estimateMessageFee RPC call implementation

## v0.6.0

- chore: release v0.6.0
- refacto: substrate/starknet names in rpc library
- feat(rpc): Added starknet_getTransactionStatus and removed
  starknet_pendingTransactions
- feat(rpc): add starknet_specVersion rpc + added test for future support
- docs: Added v0.6.0-rc5 documentation above the rpc method functions
- dev(deps): bump starknet rs, use Eq for EmmitedEvents comparaison
- test(rust-rpc-test): use undeclared contracts for declare transactions testing
- build: update blockifier, fix divergent substrat block hash
- chore: remove tests that run in wasm and native, only wasm from now
- chore: split StarknetRpcApi trait in two, like in openRPC specs
- refacto: move starknet runtime api in it's own crate
- chore: update README.md and getting-started.md
- chore: remove crates that have been copy-pasted from plkdtSDK
- feat(rpc): return deployed contract address and actual fee in transaction
  receipt
- fix: Wait for 1 minute for transaction to be processed in
  get_transaction_receipt rpc
- ci: Fix starknet foundry sncast not found
- fix: Ensure transaction checks are compatible with starknet-rs
- ci: Run Starknet Foundry tests against Madara RPC
- fix: add name, symbol and decimals to fee token storage
- fix: dependencies for dockerfile and binaries
- docs: add translation of madara beast article to spanish
- chore: update starknet-js version in faucet-setup docs
- dev(compilation): add incremental compilation
- feat(rpc): add support for bulk estimate fee
- feat: add argent multicall contract to genesis
- chore(data-availability): update avail-subxt to version 0.4.0
- fix(ci): setup should fetch files from local config
- chore: deprecate `madara-app` and `madara-dev-explorer` modules
- chore(data-availability-avail): implement fire and forget, and add ws
  reconnection logic
- chore: update `polkadot-sdk` to `release-polkadot-v1.3.0`
- feat: fallback default file for DA and Settlement configuration files

## v0.5.0

- chore: release v0.5.0
- test: add transaction pool logic unit tests
- feat(client): spawn a task that listen to storage changes and build the
  resulting commiment state diff for each block
- dev(StarknetRPC): log error received from node before mapping to
  InternalServerError
- fix: change 'nonce too high' to log in debug instead of info
- chore: update deps, vm ressource fee cost are now FixedU128, and stored in an
  hashmap
- ci: change jobs order in the workflow
- ci: run integrations tests in the same runner as build
- ci: replace ci cache with rust-cache
- fix(transactions): remove `nonce` field from InvokeV0 tx
- feat(transactions): don't enforce ordering in validate_unsigned for invokeV0
- test(pallet): add function to get braavos hash
- fix: event commitment documentation typo
- ci: added testing key generation in the ci
- fix(starknet-rpc-test): init one request client per runtime
- test: validate Nonce for unsigned user txs
- fix: fixed declare V0 placeholder with the hash of an empty list of felts
- feat(cli): `run` is the by default command when running the `madara` bin
- refacto(cli): `run` and `setup` commands are defined in their own files
- refacto(cli): `run.testnet` argument removed in favor of the substrate native
  `chain` arg
- feat(cli): `run.fetch_chain_spec` argument removed in favor of the substrate
  native `chain` arg
- feat(cli): `setup` require a source file, either from an url or a path on the
  local filesystem
- chore(cli): use `Url`, `Path` and `PathBuf` types rather than `String`
- refacto(cli): moved the pallet/chain_spec/utils methods to the node crate
- feat(cli): `madara_path` arg has been remove, we use the substrate native
  `base_path` arg instead
- feat(cli): sharingan chain specs are loaded during the compilation, not
  downloaded from github
- refacto(pallet/starknet): `GenesisLoader` refactored as `GenesisData` + a
  `base_path` field
- feat(cli): for `run` param `--dev` now imply `--tmp`, as it is in substrate
- test(starknet-rpc-test): run all tests against a single madara node
- fix(service): confusing message when node starts (output the actual sealing
  method being used)
- refactor(sealing): how the sealing mode is passed into runtime
- feat(sealing): finalization for instant sealing
- test(starknet-js-test): run basic starknetjs compatibility tests again the
  madara node
- feat(cache-option): add an option to enable aggressive caching in command-line
  parameters

## v0.4.0

- chore: release v0.4.0
- feat: better management of custom configurations for genesis assets
- feat: use actual vm resource costs
- fix: add setup and run for rpc tests
- fix: fix clap for run command
- fix: add `madara_path` flag for setup command
- fix: add official references to configs files
- fix: cargo update and `main` branch prettier fix
- fix: fix sharingan chain spec
- fix: update madara infra to main branch
- fix: update `Cargo.lock`
- fix: rpc test failing
- refactor: exported chain id constant in mp-chain-id crate and added one for
  SN_MAIN
- ci: disable pr close workflow
- ci: add ci verification for detecting genesis changes and config hashes
- test: add e2e test for `estimate_fee`

## v0.3.0

- chore: release v0.3.0
- chore: big transaction type refactoring
- chore: split `primitives` crates into multiple smaller crates
- chore: improve logging about transaction when nonce is too high
- chore: add real class hash values for genesis config
- fix: use specific commit for avail and celestia
- fix: change dep of rustdoc on push
- fix: initial_gas set to max_fee and fixed fee not being charged when max_fee=0
- fix: correct value of compiled_class_hash in RPCTransaction
- fix: std feature import in transactions crate
- fix: replace all calls to `transmute` by calls `from_raw_parts`
- fix: estimate_fee should make sure all transaction have a version being
  2^128 + 1 or 2^128+2 depending on the tx type
- feat: modify the hash_bytes functions in `poseidon` and `pedersen` for dynamic
  data length
- feat: print development accounts at node startup
- feat: unification of the DA interface
- feat: bump starknet-core to 0.6.0 and remove InvokeV0
- feat: use resolver 2 for cargo in the workspace
- feat: impl tx execution and verification as traits
- perf: reduce the amount of data stored in the runtime and use the Substrate
  block to as source of data in the client
- perf: use perfect hash function in calculate_l1_gas_by_vm_usage
- build: restructure code for rust latest version
- build: bump rustc nightly version to 1.74 date
- buid: add rust-analyzer to toolchain components
- ci: scope cache by branch and add cache cleanup
- ci: increase threshold for codecov to 1%
- test: add `starknet-rpc-test` crate to the workspace
- test: add test to check tx signed by OZ account can be signed with Argent pk
- buid: add rust-analyzer to toolchain components
- ci: increase threshold for codecov to 1%
- replace all calls to `transmute` by calls `from_raw_parts`
- big transaction type refactoring
- impl tx execution and verification as traits
- reduce the amount of data stored in the runtime and use the Substrate block to
  as source of data in the client
- perf: use perfect hash function in calculate_l1_gas_by_vm_usage
- chore: add tests for tx hashing
- split `primitives` crates into multiple smaller crates
- fix: std feature import in transactions crate
- chore: improve logging about transaction when nonce is too high
- fix: rpc tests and background node run
- test: add tests for simulate tx offset
- test: add tests for tx hashing
- fix: bring back messages in transaction receipts
- feat: starknet os program output primitive

## v0.2.0

- add-contributors: `0xAsten`, `m-kus`, `joaopereira12`, `kasteph`
- ci: add verification if build-spec is working
- ci: added wasm to test
- ci: disable benchmark for pushes and pr's
- ci: fix docker and binaries build
- ci: don't enforce changelog on PR's with label `dependencies`
- doc: added translation of madara beast article.md to portuguese and russian
- doc: app chain template added in README
- fix: RPC getClassAt cairo legacy program code encoding
- fix: build-spec not working by setting the madara-path always and fetching
  relevant files
- fix: events are emitted in correct sequential order
- fix: expected event idx in continuation tokens in test responses
- fix: update RPC URL to use localhost instead of 0.0.0.0 in hurl.config file
- fix: update the default port for running Madara locally in getting-started.md
  file from 9933 to 9944.
- fix: replace the 0 initial gas value with u128::MAX because view call
  entrypoints were failing
- chore: remove global state root
- chore: cairo-contracts compilation scripts & docs are updated, cairo_0
  contracts recompiled
- chore: rebase of core deps and 0.12.1

## v0.1.0

- ci: rm codespell task and rm .codespellignore
- feat: refactor flags on tests
- feat: fetch config files from gh repo
- refactor: remove config files from the code
- ci: stop closing stale issues
- ci: reactivate changelog enforcement
- cli: change dev flag behaviour and created alias for base and madara path
- configs: fix genesis.json refs to link the config folder
- ci: downgraded windows runner to windows-latest
- ci: added windows binaries build and upload the binaries to the release page
- ci: add `CHANGELOG.md` and enforce it is edited for each PR on `main`
- fix: removed `madara_runtime` as a dependency in the client crates and make
  errors more expressive
- fix: state root bug fix where the tree was stored in runtime _before_ being
  committed
- feat: add a `genesis_loader` for the node and mocking
- feat: add `madara_tsukuyomi` as a submodule
- branding: use new logo in the README
- dev: Get the block status from the actual block in get_block_with_tx_hashes
- fix: l1-l2 messaging
- dev : clean contracts and compiled files<|MERGE_RESOLUTION|>--- conflicted
+++ resolved
@@ -2,11 +2,8 @@
 
 ## Next release
 
-<<<<<<< HEAD
 - feat(storage): started migrating storage to the bonsai-lib
-=======
 - fix: fix get_events minor issues
->>>>>>> 45e72f7a
 - fix: l1HandlerTx computed for commit
 - refactor: optimise get_events RPC
 - fix(root): fixed state commitments broken due to genesis loader
