git # Deoxys Changelog

## Next release

<<<<<<< HEAD
- feat(check): Added a state root check to ensure synced compatibility
=======
- feat(metrics): Add prometheus metrics for mapping worker
>>>>>>> 771fa53c
- feat(storage): finished migrating contract storage to our backend bonsai trie dbs
- feat(storage): set up type-safe bonsai storage abstractions for usage in RPC
- fix(root): fix state root computation
- refactor: refactor mc-db crate
- feat(api_key): api key passed to FetchConfig correctly
- feat(api_key): Added support for --gateway-api to avoid rate limit from the gateway
- fix(latest): Retrieve latest synced block via internal client
- perf(l2 sync): parallelize commitment computation and refactor part of l2 io sync
- refactor: rpc methods and removed rpc-core
- feat: add an optional TUI dashboard
- feat(bonsai): Bumped bonsai lib to latest opti
- refactor(generic): reduced runtime dependence on generics
- fix(sync): Cleaned mc-sync isolating fetch process + added shared SyncStatus
- feat(self-hosted): host our own runner
- fix(deps): Removed unused dependencies
- feat(multi-trie): Added support for persistent storage tries
- feat(pending): added support for pending blocks in RPC requests
- perf(l2 sync): parallel fetching of blocks, classes, state updates
- fix l1 thread to reflect correct state_root, block_number, block_hash
- fix: remove gas_price and update starknet-rs from fork (temporary fix)
- fix(root): got state root to work (does not support class root yet)
- refactor(substrate_hash): Substrate hash is now retrieved via rpc client in
  `l2.rs`
- fix(worflows): fix toolchain and cache issue
- feat: Removal of the hardcoded mainnet configuration
- refactor: pass new CI
- fix(workflows): Fix deoxys CI
- feat(rpc): add_invoke_tx, add_deploy_account_tx, add_declare_tx
- feat(rpc): tx_receipt, re-execute tx
- feat(script): added CI scripts for starting Deoxys and comparing JSON RPC
  calls
- perf(verify_l2): parallelized l2 state root update
- perf(state_commitment): parallelized state commitment hash computations
- fix(L1): fix l1 thread with battle tested implementation + removed l1-l2
- fix: update and store ConfigFetch in l2 sync(), chainId rpc call
- fix: get_events paging with continuation_token
- fix(class): #125
- fix(getStorageAt): #28
- fix(genesis): #107
- fix(class): #32 #33 #34
- fix(class): #116
- feat(class): download classes from sequencer
- feat: update and store highest block hash and number from sequencer
- feat: store events in block, return events in call get_transaction_receipt
- fix: updating outdated links to external resources in documentation
- feat(client/data-availability): implement custom error handling
- fix: get_block_by_block_hash then default rather than error
- feat(rpc): added `get_state_update` real values from DA db
- feat: add transparent representation to `Felt252Wrapper`
- feat(rpc/trace_api): add `trace_block_transaction`
- chore(db): changed the way hashes are encoded
- feat(rpc/trace_api): add `trace_transaction`

## v0.7.0

- chore: release v0.7.0
- refacto: remove abusive `TryInto` impl
- dev: optimize tx trace creation
- dev: make Madara std compatible
- CI: fix taplo version
- chore: add cache usage for `getEvents` and `getTransactionReceipt`
- fix: cairo1 contracts should be identified by their sierra class hash
- fix(cli): repair broken cli for da conf
- feat(client): on `add_declare_transaction` store sierra contract classes in
  the madara backend
- chore: use struct error in client/db
- fix: don't ignore Sierra to CASM mapping in genesis config
- refacto: early exit txs fee estimation when one fails
- dev: fix linter warning in README.md
- fix: remove waiting loop from `getTxReceipt`
- feat: types in `mp-transactions` impl a method to get their version
- feat: make L1 gas price a `const` of the `RuntimeConfig`
- fix: broken class hashes and contracts in genesis
- refactor: rename LAST_SYNCED_L1_BLOCK to be more clear
- chore: add headers to da calldata, fix eth da in sovereign mode
- refacto(simulate_tx): move logic to the client
- chore: added ca-certificate in DockerFile for SSL related issues
- chore(primitives/commitment): remove crate
- chore(primitives/block/header): remove starknet-trie dependent fields
- refacto(primitives/db): add a temporary way to get a fake global state root
- feat(rpc): add starknet_version and eth_l1_gas_fee on block header
- fix(spec_version): spec version now returning 0.5.1
- chore: feature flags for avail and celestia DA
- feat(rpc): added support for v0.5.1 JSON-RPC specs
- feat(rpc): added ordered messages/events in trace fields
- feat(rpc): support for starknet.rs v0.5.1 version
- feat(rpc): added execution resources in trace fields
- feat(rpc): added state diff field in trace fields
- refactor: removed benchmarking folder and traces of CI pipeline
- fix: decouple is_query into is_query and offset_version
- feat: add sierra to casm class hash mapping to genesis assets
- chore: remove ArgentMulticall from genesis assets
- feat: remove `seq_addr_updated` from `GenesisData`
- chore: added prometheus metrics for da layer
- chore: bump celestia rpc crate version
- fix(DA): run the proof first then the state update
- fix: `prove_current_block` is called after `update_state`
- ci: add foundry ci task to push workflow
- fix: first tx for non deployed account is valid
- fix: incorrect base url for fetching config
- feat: add predeployed accounts to genesis state
- feat(rpc): Added starknet_simulateTransactions
- fix: Change serialization of bitvec to &[u8] in merkle tree to avoid memory
  uninitialized
- chore: change SCARB config version for foundry CI
- feat(da): update da calldata encoding to v0.11.0 spec, da conf examples, da
  conf flag, da-tests in CI
- refactor: use `map` in `estimate_fee` to stop computation on error
- fix(node/commands): md5 are also checked when running setup --from-local
- feat(data-availability): extend eth config with poll interval
- fix(snos-output): expose snos codec, remove unused `get_starknet_messages`
  runtime method, and unnecessary mp-snos-output dependencies
- feat(program-hash): add new pallet constant for Starknet OS progam hash;
  expose runtime getter method; add dedicated crate to manage versions
- feat(runtime): expose fee token address getter method
- feat(settlement): run client thread responsible for pushing state updates and
  messaging on Ethereum
- feat(settlement): starknet core contract tests with anvil sandbox
- fix(rpc-test): incorrect node url
- feat(settlement): e2e test with Madara node settling on Ethereum contract
- refactor: use `map` in `estimate_fee` to stop computation on error
- fix: `tempdir` crate has been deprecated; use `tempfile` instead
- dev: add avail and celestia crates behind a feature flag
- dev: replace md5 with sha3_256 hash function
- feat: fixing getNonce Rpc Call and adding a new test
- refactor: use Zaun crate for Starknet core contract bindings
- refactor: use Anvil sandbox from Zaun crate
- feat(rpc): estimateMessageFee RPC call implementation

## v0.6.0

- chore: release v0.6.0
- refacto: substrate/starknet names in rpc library
- feat(rpc): Added starknet_getTransactionStatus and removed
  starknet_pendingTransactions
- feat(rpc): add starknet_specVersion rpc + added test for future support
- docs: Added v0.6.0-rc5 documentation above the rpc method functions
- dev(deps): bump starknet rs, use Eq for EmmitedEvents comparaison
- test(rust-rpc-test): use undeclared contracts for declare transactions testing
- build: update blockifier, fix divergent substrat block hash
- chore: remove tests that run in wasm and native, only wasm from now
- chore: split StarknetRpcApi trait in two, like in openRPC specs
- refacto: move starknet runtime api in it's own crate
- chore: update README.md and getting-started.md
- chore: remove crates that have been copy-pasted from plkdtSDK
- feat(rpc): return deployed contract address and actual fee in transaction
  receipt
- fix: Wait for 1 minute for transaction to be processed in
  get_transaction_receipt rpc
- ci: Fix starknet foundry sncast not found
- fix: Ensure transaction checks are compatible with starknet-rs
- ci: Run Starknet Foundry tests against Madara RPC
- fix: add name, symbol and decimals to fee token storage
- fix: dependencies for dockerfile and binaries
- docs: add translation of madara beast article to spanish
- chore: update starknet-js version in faucet-setup docs
- dev(compilation): add incremental compilation
- feat(rpc): add support for bulk estimate fee
- feat: add argent multicall contract to genesis
- chore(data-availability): update avail-subxt to version 0.4.0
- fix(ci): setup should fetch files from local config
- chore: deprecate `madara-app` and `madara-dev-explorer` modules
- chore(data-availability-avail): implement fire and forget, and add ws
  reconnection logic
- chore: update `polkadot-sdk` to `release-polkadot-v1.3.0`
- feat: fallback default file for DA and Settlement configuration files

## v0.5.0

- chore: release v0.5.0
- test: add transaction pool logic unit tests
- feat(client): spawn a task that listen to storage changes and build the
  resulting commiment state diff for each block
- dev(StarknetRPC): log error received from node before mapping to
  InternalServerError
- fix: change 'nonce too high' to log in debug instead of info
- chore: update deps, vm ressource fee cost are now FixedU128, and stored in an
  hashmap
- ci: change jobs order in the workflow
- ci: run integrations tests in the same runner as build
- ci: replace ci cache with rust-cache
- fix(transactions): remove `nonce` field from InvokeV0 tx
- feat(transactions): don't enforce ordering in validate_unsigned for invokeV0
- test(pallet): add function to get braavos hash
- fix: event commitment documentation typo
- ci: added testing key generation in the ci
- fix(starknet-rpc-test): init one request client per runtime
- test: validate Nonce for unsigned user txs
- fix: fixed declare V0 placeholder with the hash of an empty list of felts
- feat(cli): `run` is the by default command when running the `madara` bin
- refacto(cli): `run` and `setup` commands are defined in their own files
- refacto(cli): `run.testnet` argument removed in favor of the substrate native
  `chain` arg
- feat(cli): `run.fetch_chain_spec` argument removed in favor of the substrate
  native `chain` arg
- feat(cli): `setup` require a source file, either from an url or a path on the
  local filesystem
- chore(cli): use `Url`, `Path` and `PathBuf` types rather than `String`
- refacto(cli): moved the pallet/chain_spec/utils methods to the node crate
- feat(cli): `madara_path` arg has been remove, we use the substrate native
  `base_path` arg instead
- feat(cli): sharingan chain specs are loaded during the compilation, not
  downloaded from github
- refacto(pallet/starknet): `GenesisLoader` refactored as `GenesisData` + a
  `base_path` field
- feat(cli): for `run` param `--dev` now imply `--tmp`, as it is in substrate
- test(starknet-rpc-test): run all tests against a single madara node
- fix(service): confusing message when node starts (output the actual sealing
  method being used)
- refactor(sealing): how the sealing mode is passed into runtime
- feat(sealing): finalization for instant sealing
- test(starknet-js-test): run basic starknetjs compatibility tests again the
  madara node
- feat(cache-option): add an option to enable aggressive caching in command-line
  parameters

## v0.4.0

- chore: release v0.4.0
- feat: better management of custom configurations for genesis assets
- feat: use actual vm resource costs
- fix: add setup and run for rpc tests
- fix: fix clap for run command
- fix: add `madara_path` flag for setup command
- fix: add official references to configs files
- fix: cargo update and `main` branch prettier fix
- fix: fix sharingan chain spec
- fix: update madara infra to main branch
- fix: update `Cargo.lock`
- fix: rpc test failing
- refactor: exported chain id constant in mp-chain-id crate and added one for
  SN_MAIN
- ci: disable pr close workflow
- ci: add ci verification for detecting genesis changes and config hashes
- test: add e2e test for `estimate_fee`

## v0.3.0

- chore: release v0.3.0
- chore: big transaction type refactoring
- chore: split `primitives` crates into multiple smaller crates
- chore: improve logging about transaction when nonce is too high
- chore: add real class hash values for genesis config
- fix: use specific commit for avail and celestia
- fix: change dep of rustdoc on push
- fix: initial_gas set to max_fee and fixed fee not being charged when max_fee=0
- fix: correct value of compiled_class_hash in RPCTransaction
- fix: std feature import in transactions crate
- fix: replace all calls to `transmute` by calls `from_raw_parts`
- fix: estimate_fee should make sure all transaction have a version being
  2^128 + 1 or 2^128+2 depending on the tx type
- feat: modify the hash_bytes functions in `poseidon` and `pedersen` for dynamic
  data length
- feat: print development accounts at node startup
- feat: unification of the DA interface
- feat: bump starknet-core to 0.6.0 and remove InvokeV0
- feat: use resolver 2 for cargo in the workspace
- feat: impl tx execution and verification as traits
- perf: reduce the amount of data stored in the runtime and use the Substrate
  block to as source of data in the client
- perf: use perfect hash function in calculate_l1_gas_by_vm_usage
- build: restructure code for rust latest version
- build: bump rustc nightly version to 1.74 date
- buid: add rust-analyzer to toolchain components
- ci: scope cache by branch and add cache cleanup
- ci: increase threshold for codecov to 1%
- test: add `starknet-rpc-test` crate to the workspace
- test: add test to check tx signed by OZ account can be signed with Argent pk
- buid: add rust-analyzer to toolchain components
- ci: increase threshold for codecov to 1%
- replace all calls to `transmute` by calls `from_raw_parts`
- big transaction type refactoring
- impl tx execution and verification as traits
- reduce the amount of data stored in the runtime and use the Substrate block to
  as source of data in the client
- perf: use perfect hash function in calculate_l1_gas_by_vm_usage
- chore: add tests for tx hashing
- split `primitives` crates into multiple smaller crates
- fix: std feature import in transactions crate
- chore: improve logging about transaction when nonce is too high
- fix: rpc tests and background node run
- test: add tests for simulate tx offset
- test: add tests for tx hashing
- fix: bring back messages in transaction receipts
- feat: starknet os program output primitive

## v0.2.0

- add-contributors: `0xAsten`, `m-kus`, `joaopereira12`, `kasteph`
- ci: add verification if build-spec is working
- ci: added wasm to test
- ci: disable benchmark for pushes and pr's
- ci: fix docker and binaries build
- ci: don't enforce changelog on PR's with label `dependencies`
- doc: added translation of madara beast article.md to portuguese and russian
- doc: app chain template added in README
- fix: RPC getClassAt cairo legacy program code encoding
- fix: build-spec not working by setting the madara-path always and fetching
  relevant files
- fix: events are emitted in correct sequential order
- fix: expected event idx in continuation tokens in test responses
- fix: update RPC URL to use localhost instead of 0.0.0.0 in hurl.config file
- fix: update the default port for running Madara locally in getting-started.md
  file from 9933 to 9944.
- fix: replace the 0 initial gas value with u128::MAX because view call
  entrypoints were failing
- chore: remove global state root
- chore: cairo-contracts compilation scripts & docs are updated, cairo_0
  contracts recompiled
- chore: rebase of core deps and 0.12.1

## v0.1.0

- ci: rm codespell task and rm .codespellignore
- feat: refactor flags on tests
- feat: fetch config files from gh repo
- refactor: remove config files from the code
- ci: stop closing stale issues
- ci: reactivate changelog enforcement
- cli: change dev flag behaviour and created alias for base and madara path
- configs: fix genesis.json refs to link the config folder
- ci: downgraded windows runner to windows-latest
- ci: added windows binaries build and upload the binaries to the release page
- ci: add `CHANGELOG.md` and enforce it is edited for each PR on `main`
- fix: removed `madara_runtime` as a dependency in the client crates and make
  errors more expressive
- fix: state root bug fix where the tree was stored in runtime _before_ being
  committed
- feat: add a `genesis_loader` for the node and mocking
- feat: add `madara_tsukuyomi` as a submodule
- branding: use new logo in the README
- dev: Get the block status from the actual block in get_block_with_tx_hashes
- fix: l1-l2 messaging
- dev : clean contracts and compiled files<|MERGE_RESOLUTION|>--- conflicted
+++ resolved
@@ -2,11 +2,8 @@
 
 ## Next release
 
-<<<<<<< HEAD
 - feat(check): Added a state root check to ensure synced compatibility
-=======
 - feat(metrics): Add prometheus metrics for mapping worker
->>>>>>> 771fa53c
 - feat(storage): finished migrating contract storage to our backend bonsai trie dbs
 - feat(storage): set up type-safe bonsai storage abstractions for usage in RPC
 - fix(root): fix state root computation
