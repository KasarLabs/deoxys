--- conflicted
+++ resolved
@@ -2,9 +2,7 @@
 
 ## Next release
 
-<<<<<<< HEAD
 - fix(rpx): get_class
-=======
 - perf(db): contract key history now using rocksdb iterators for history
 - fix(root): Cleaned state root commitments crate
 - fix(hash): declare tx v0 hash computation
@@ -18,7 +16,6 @@
 - fix(lib): updated core libs to match oss
 - fix: state root - replaced_classes commit
 - feat: fetch block and state update in only one request
->>>>>>> 7a4dbc4f
 - feat: added deoxys launcher script
 - fix: creation of the block context
 - fix: is_missing_class
