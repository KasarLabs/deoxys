--- conflicted
+++ resolved
@@ -2,11 +2,8 @@
 
 ## Next release
 
-<<<<<<< HEAD
 - fix(rpc): error handling
-=======
 - fix: state root - replaced_classes commit
->>>>>>> 2a56fc24
 - feat: fetch block and state update in only one request
 - feat: added deoxys launcher script
 - fix: creation of the block context
