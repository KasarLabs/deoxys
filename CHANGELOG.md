# Deoxys Changelog

## Next release

<<<<<<< HEAD
- fix(hashes): Fix invoke tx hashes for version v3
=======
- fix(program): Changed visibility of program serializer + archived
>>>>>>> 64fe672b
- fix(classes): remove the classes ordenation to allow fork rebasements
- fix(felt): enforce Felt type as much as possible into compute_hash.rs
- fix(logs): fixed some logs and others
- fix(rpc): fixed block storage column
- chore: update dependencies
- fix(hashers): cleaned hashers using types core hashers and Felt
- refactor: remove substrate block storage
- feat(infra): Added boilerplate to deploy a grafana/prometheus dashboard
- refacor: use db hash
- refactor: l2-sync
- refactor: remove crate mp-mapping-sync
- fix(rpc): get_nonce
- fix(rpc): get_class
- refactor: mapping db
- perf(db): contract key history now using rocksdb iterators for history
- fix(root): Cleaned state root commitments crate
- fix(hash): declare tx v0 hash computation
- perf(db): db contract history parallel fetching and batching
- remove RuntimeApi on RPC
- feat(metrics): Added sync time metrics
- refactor: using const and OnceCell instead of lazy_static
- refactor: remove crate mp-storage
- feat(infra): corrected dockerfile + docker-compose
- fix(rpc): error handling
- fix(lib): updated core libs to match oss
- fix: state root - replaced_classes commit
- feat: fetch block and state update in only one request
- feat: added deoxys launcher script
- fix: creation of the block context
- fix: is_missing_class
- fix: state root - replaced_classes
- feat(db): backups
- fix: state root for nonce
- fix: store the first history in storage ket
- perf: improved perfs with parallelized iteration over tx hashes cache
- fix: graceful shutdown of rocksdb on ctrl+c
- fix: better error handling around l1 and l2 sync
- perf: compile with target_cpu=skylake by default
- perf: storage key with encode
- fix: bloc context blockifier
- feat: up blockifier to v0.6.0-rc.2
- fix: change bonsai-trie fork location
- refactor: remove L1HandlerTxFee
- feat: up blockifier to v0.6.0-rc.2
- refactor: remove L1HandlerTxFee
- refactor: remove blockifier dependencie
- perf: convert blocks in parallel
- feat(commitments): Joined hash computation in event and tx commitments
- feat(l2 sync): polling to get new blocks once sync has caught up with the chain
- perf: store key
- fix: sync, remove `unwrap` in storage
- fix(classes): Fixed classes on the RPC level by adding ordering and complete deserialisation
- fix: class update
- feat: store key/value in `--disble-root` mode
- fix: storage nonce and key/value
- fix: class and store updates and block desync after ctrl+c
- fix: compile without libm
- fix: genesis state_update
- refactor: optimize get_class_at
- fix: crash build genesis on restart
- fix(classes): Fixed sierra exception on block 31625 and added --starting-block arg
- fix(db): with new implementation ContractStorage
- fix: fee_type for `simulate_transactions` rpc call
- feat(rocksdb): replaced most async database operations iwth multigets and batched inserts
- fix: get_state_update with new storage
- up: starknet-rs
- fix: exec on receipt
- feat(RPC): refacto `trace_transaction` and `trace_block_transaction`
- fix(proposer_factory): Removed and clean a lot of stuff on Client side, mostly node crate
- feat(storage): removed the use of `BonsaiStorage` logs
- feat(storage): removed dependance on `StateUpdateWrapper`
- feat(storage): state diff are now stored for each block
- CI: fix toolchain
- CI: add `cargo test` on PR
- refactor: remove dead code on `Struct Starknet<..>`
- fix: verify_l2
- feat(rpc): remove duplicated code, add mod 'utils'
- feat(storage): started migrating storage to the bonsai-lib
- fix: fix crashing cases on `get_block_with_receipts`
- fix: fix get_events minor issues
- fix: l1HandlerTx computed for commit
- refactor: optimise get_events RPC
- fix(root): fixed state commitments broken due to genesis loader
- feat(docker): add dockerfile and docker-compose
- fix: fix implementation `get_storage_at()` for `BlockifierStateAdapter`
- fix(sync): Fix end condition of the l2 sync
- fix(rpc): fix chain id method for mainnet
- fix(class): Fix Sierra classes conversion (missing abis)
- fix(compute): Fixed prepare_data_availability_modes computation
- feat(rpc): add pending block to `get_block_with_receipts` rpc call
- chore: update bonsai-trie (benefit from perf boost)
- feat(rpc): add `get_block_with_receipts` rpc call
- refactor: remove crate mp-state, mp-fee, mp-messages
- fix(class): Fix class conversions to support legacy Sierra versions
- feat: rebase blockifier
- feat(check): Added a state root check to ensure synced compatibility
- feat(metrics): Add prometheus metrics for mapping worker
- feat(storage): finished migrating contract storage to our backend bonsai trie dbs
- feat(storage): set up type-safe bonsai storage abstractions for usage in RPC
- fix(root): fix state root computation
- refactor: refactor mc-db crate
- feat(api_key): api key passed to FetchConfig correctly
- feat(api_key): Added support for --gateway-api to avoid rate limit from the gateway
- fix(latest): Retrieve latest synced block via internal client
- perf(l2 sync): parallelize commitment computation and refactor part of l2 io sync
- refactor: rpc methods and removed rpc-core
- feat: add an optional TUI dashboard
- feat(bonsai): Bumped bonsai lib to latest opti
- refactor(generic): reduced runtime dependence on generics
- fix(sync): Cleaned mc-sync isolating fetch process + added shared SyncStatus
- feat(self-hosted): host our own runner
- fix(deps): Removed unused dependencies
- feat(multi-trie): Added support for persistent storage tries
- feat(pending): added support for pending blocks in RPC requests
- perf(l2 sync): parallel fetching of blocks, classes, state updates
- fix l1 thread to reflect correct state_root, block_number, block_hash
- fix: remove gas_price and update starknet-rs from fork (temporary fix)
- fix(root): got state root to work (does not support class root yet)
- refactor(substrate_hash): Substrate hash is now retrieved via rpc client in
  `l2.rs`
- fix(worflows): fix toolchain and cache issue
- feat: Removal of the hardcoded mainnet configuration
- refactor: pass new CI
- fix(workflows): Fix deoxys CI
- feat(rpc): add_invoke_tx, add_deploy_account_tx, add_declare_tx
- feat(rpc): tx_receipt, re-execute tx
- feat(script): added CI scripts for starting Deoxys and comparing JSON RPC
  calls
- perf(verify_l2): parallelized l2 state root update
- perf(state_commitment): parallelized state commitment hash computations
- fix(L1): fix l1 thread with battle tested implementation + removed l1-l2
- fix: update and store ConfigFetch in l2 sync(), chainId rpc call
- fix: get_events paging with continuation_token
- fix(class): #125
- fix(getStorageAt): #28
- fix(genesis): #107
- fix(class): #32 #33 #34
- fix(class): #116
- feat(class): download classes from sequencer
- feat: update and store highest block hash and number from sequencer
- feat: store events in block, return events in call get_transaction_receipt
- fix: updating outdated links to external resources in documentation
- feat(client/data-availability): implement custom error handling
- fix: get_block_by_block_hash then default rather than error
- feat(rpc): added `get_state_update` real values from DA db
- feat: add transparent representation to `Felt252Wrapper`
- feat(rpc/trace_api): add `trace_block_transaction`
- chore(db): changed the way hashes are encoded
- feat(rpc/trace_api): add `trace_transaction`

## v0.7.0

- chore: release v0.7.0
- refacto: remove abusive `TryInto` impl
- dev: optimize tx trace creation
- dev: make Madara std compatible
- CI: fix taplo version
- chore: add cache usage for `getEvents` and `getTransactionReceipt`
- fix: cairo1 contracts should be identified by their sierra class hash
- fix(cli): repair broken cli for da conf
- feat(client): on `add_declare_transaction` store sierra contract classes in
  the madara backend
- chore: use struct error in client/db
- fix: don't ignore Sierra to CASM mapping in genesis config
- refacto: early exit txs fee estimation when one fails
- dev: fix linter warning in README.md
- fix: remove waiting loop from `getTxReceipt`
- feat: types in `mp-transactions` impl a method to get their version
- feat: make L1 gas price a `const` of the `RuntimeConfig`
- fix: broken class hashes and contracts in genesis
- refactor: rename LAST_SYNCED_L1_BLOCK to be more clear
- chore: add headers to da calldata, fix eth da in sovereign mode
- refacto(simulate_tx): move logic to the client
- chore: added ca-certificate in DockerFile for SSL related issues
- chore(primitives/commitment): remove crate
- chore(primitives/block/header): remove starknet-trie dependent fields
- refacto(primitives/db): add a temporary way to get a fake global state root
- feat(rpc): add starknet_version and eth_l1_gas_fee on block header
- fix(spec_version): spec version now returning 0.5.1
- chore: feature flags for avail and celestia DA
- feat(rpc): added support for v0.5.1 JSON-RPC specs
- feat(rpc): added ordered messages/events in trace fields
- feat(rpc): support for starknet.rs v0.5.1 version
- feat(rpc): added execution resources in trace fields
- feat(rpc): added state diff field in trace fields
- refactor: removed benchmarking folder and traces of CI pipeline
- fix: decouple is_query into is_query and offset_version
- feat: add sierra to casm class hash mapping to genesis assets
- chore: remove ArgentMulticall from genesis assets
- feat: remove `seq_addr_updated` from `GenesisData`
- chore: added prometheus metrics for da layer
- chore: bump celestia rpc crate version
- fix(DA): run the proof first then the state update
- fix: `prove_current_block` is called after `update_state`
- ci: add foundry ci task to push workflow
- fix: first tx for non deployed account is valid
- fix: incorrect base url for fetching config
- feat: add predeployed accounts to genesis state
- feat(rpc): Added starknet_simulateTransactions
- fix: Change serialization of bitvec to &[u8] in merkle tree to avoid memory
  uninitialized
- chore: change SCARB config version for foundry CI
- feat(da): update da calldata encoding to v0.11.0 spec, da conf examples, da
  conf flag, da-tests in CI
- refactor: use `map` in `estimate_fee` to stop computation on error
- fix(node/commands): md5 are also checked when running setup --from-local
- feat(data-availability): extend eth config with poll interval
- fix(snos-output): expose snos codec, remove unused `get_starknet_messages`
  runtime method, and unnecessary mp-snos-output dependencies
- feat(program-hash): add new pallet constant for Starknet OS progam hash;
  expose runtime getter method; add dedicated crate to manage versions
- feat(runtime): expose fee token address getter method
- feat(settlement): run client thread responsible for pushing state updates and
  messaging on Ethereum
- feat(settlement): starknet core contract tests with anvil sandbox
- fix(rpc-test): incorrect node url
- feat(settlement): e2e test with Madara node settling on Ethereum contract
- refactor: use `map` in `estimate_fee` to stop computation on error
- fix: `tempdir` crate has been deprecated; use `tempfile` instead
- dev: add avail and celestia crates behind a feature flag
- dev: replace md5 with sha3_256 hash function
- feat: fixing getNonce Rpc Call and adding a new test
- refactor: use Zaun crate for Starknet core contract bindings
- refactor: use Anvil sandbox from Zaun crate
- feat(rpc): estimateMessageFee RPC call implementation

## v0.6.0

- chore: release v0.6.0
- refacto: substrate/starknet names in rpc library
- feat(rpc): Added starknet_getTransactionStatus and removed
  starknet_pendingTransactions
- feat(rpc): add starknet_specVersion rpc + added test for future support
- docs: Added v0.6.0-rc5 documentation above the rpc method functions
- dev(deps): bump starknet rs, use Eq for EmmitedEvents comparaison
- test(rust-rpc-test): use undeclared contracts for declare transactions testing
- build: update blockifier, fix divergent substrat block hash
- chore: remove tests that run in wasm and native, only wasm from now
- chore: split StarknetRpcApi trait in two, like in openRPC specs
- refacto: move starknet runtime api in it's own crate
- chore: update README.md and getting-started.md
- chore: remove crates that have been copy-pasted from plkdtSDK
- feat(rpc): return deployed contract address and actual fee in transaction
  receipt
- fix: Wait for 1 minute for transaction to be processed in
  get_transaction_receipt rpc
- ci: Fix starknet foundry sncast not found
- fix: Ensure transaction checks are compatible with starknet-rs
- ci: Run Starknet Foundry tests against Madara RPC
- fix: add name, symbol and decimals to fee token storage
- fix: dependencies for dockerfile and binaries
- docs: add translation of madara beast article to spanish
- chore: update starknet-js version in faucet-setup docs
- dev(compilation): add incremental compilation
- feat(rpc): add support for bulk estimate fee
- feat: add argent multicall contract to genesis
- chore(data-availability): update avail-subxt to version 0.4.0
- fix(ci): setup should fetch files from local config
- chore: deprecate `madara-app` and `madara-dev-explorer` modules
- chore(data-availability-avail): implement fire and forget, and add ws
  reconnection logic
- chore: update `polkadot-sdk` to `release-polkadot-v1.3.0`
- feat: fallback default file for DA and Settlement configuration files

## v0.5.0

- chore: release v0.5.0
- test: add transaction pool logic unit tests
- feat(client): spawn a task that listen to storage changes and build the
  resulting commiment state diff for each block
- dev(StarknetRPC): log error received from node before mapping to
  InternalServerError
- fix: change 'nonce too high' to log in debug instead of info
- chore: update deps, vm ressource fee cost are now FixedU128, and stored in an
  hashmap
- ci: change jobs order in the workflow
- ci: run integrations tests in the same runner as build
- ci: replace ci cache with rust-cache
- fix(transactions): remove `nonce` field from InvokeV0 tx
- feat(transactions): don't enforce ordering in validate_unsigned for invokeV0
- test(pallet): add function to get braavos hash
- fix: event commitment documentation typo
- ci: added testing key generation in the ci
- fix(starknet-rpc-test): init one request client per runtime
- test: validate Nonce for unsigned user txs
- fix: fixed declare V0 placeholder with the hash of an empty list of felts
- feat(cli): `run` is the by default command when running the `madara` bin
- refacto(cli): `run` and `setup` commands are defined in their own files
- refacto(cli): `run.testnet` argument removed in favor of the substrate native
  `chain` arg
- feat(cli): `run.fetch_chain_spec` argument removed in favor of the substrate
  native `chain` arg
- feat(cli): `setup` require a source file, either from an url or a path on the
  local filesystem
- chore(cli): use `Url`, `Path` and `PathBuf` types rather than `String`
- refacto(cli): moved the pallet/chain_spec/utils methods to the node crate
- feat(cli): `madara_path` arg has been remove, we use the substrate native
  `base_path` arg instead
- feat(cli): sharingan chain specs are loaded during the compilation, not
  downloaded from github
- refacto(pallet/starknet): `GenesisLoader` refactored as `GenesisData` + a
  `base_path` field
- feat(cli): for `run` param `--dev` now imply `--tmp`, as it is in substrate
- test(starknet-rpc-test): run all tests against a single madara node
- fix(service): confusing message when node starts (output the actual sealing
  method being used)
- refactor(sealing): how the sealing mode is passed into runtime
- feat(sealing): finalization for instant sealing
- test(starknet-js-test): run basic starknetjs compatibility tests again the
  madara node
- feat(cache-option): add an option to enable aggressive caching in command-line
  parameters

## v0.4.0

- chore: release v0.4.0
- feat: better management of custom configurations for genesis assets
- feat: use actual vm resource costs
- fix: add setup and run for rpc tests
- fix: fix clap for run command
- fix: add `madara_path` flag for setup command
- fix: add official references to configs files
- fix: cargo update and `main` branch prettier fix
- fix: fix sharingan chain spec
- fix: update madara infra to main branch
- fix: update `Cargo.lock`
- fix: rpc test failing
- refactor: exported chain id constant in mp-chain-id crate and added one for
  SN_MAIN
- ci: disable pr close workflow
- ci: add ci verification for detecting genesis changes and config hashes
- test: add e2e test for `estimate_fee`

## v0.3.0

- chore: release v0.3.0
- chore: big transaction type refactoring
- chore: split `primitives` crates into multiple smaller crates
- chore: improve logging about transaction when nonce is too high
- chore: add real class hash values for genesis config
- fix: use specific commit for avail and celestia
- fix: change dep of rustdoc on push
- fix: initial_gas set to max_fee and fixed fee not being charged when max_fee=0
- fix: correct value of compiled_class_hash in RPCTransaction
- fix: std feature import in transactions crate
- fix: replace all calls to `transmute` by calls `from_raw_parts`
- fix: estimate_fee should make sure all transaction have a version being
  2^128 + 1 or 2^128+2 depending on the tx type
- feat: modify the hash_bytes functions in `poseidon` and `pedersen` for dynamic
  data length
- feat: print development accounts at node startup
- feat: unification of the DA interface
- feat: bump starknet-core to 0.6.0 and remove InvokeV0
- feat: use resolver 2 for cargo in the workspace
- feat: impl tx execution and verification as traits
- perf: reduce the amount of data stored in the runtime and use the Substrate
  block to as source of data in the client
- perf: use perfect hash function in calculate_l1_gas_by_vm_usage
- build: restructure code for rust latest version
- build: bump rustc nightly version to 1.74 date
- buid: add rust-analyzer to toolchain components
- ci: scope cache by branch and add cache cleanup
- ci: increase threshold for codecov to 1%
- test: add `starknet-rpc-test` crate to the workspace
- test: add test to check tx signed by OZ account can be signed with Argent pk
- buid: add rust-analyzer to toolchain components
- ci: increase threshold for codecov to 1%
- replace all calls to `transmute` by calls `from_raw_parts`
- big transaction type refactoring
- impl tx execution and verification as traits
- reduce the amount of data stored in the runtime and use the Substrate block to
  as source of data in the client
- perf: use perfect hash function in calculate_l1_gas_by_vm_usage
- chore: add tests for tx hashing
- split `primitives` crates into multiple smaller crates
- fix: std feature import in transactions crate
- chore: improve logging about transaction when nonce is too high
- fix: rpc tests and background node run
- test: add tests for simulate tx offset
- test: add tests for tx hashing
- fix: bring back messages in transaction receipts
- feat: starknet os program output primitive

## v0.2.0

- add-contributors: `0xAsten`, `m-kus`, `joaopereira12`, `kasteph`
- ci: add verification if build-spec is working
- ci: added wasm to test
- ci: disable benchmark for pushes and pr's
- ci: fix docker and binaries build
- ci: don't enforce changelog on PR's with label `dependencies`
- doc: added translation of madara beast article.md to portuguese and russian
- doc: app chain template added in README
- fix: RPC getClassAt cairo legacy program code encoding
- fix: build-spec not working by setting the madara-path always and fetching
  relevant files
- fix: events are emitted in correct sequential order
- fix: expected event idx in continuation tokens in test responses
- fix: update RPC URL to use localhost instead of 0.0.0.0 in hurl.config file
- fix: update the default port for running Madara locally in getting-started.md
  file from 9933 to 9944.
- fix: replace the 0 initial gas value with u128::MAX because view call
  entrypoints were failing
- chore: remove global state root
- chore: cairo-contracts compilation scripts & docs are updated, cairo_0
  contracts recompiled
- chore: rebase of core deps and 0.12.1

## v0.1.0

- ci: rm codespell task and rm .codespellignore
- feat: refactor flags on tests
- feat: fetch config files from gh repo
- refactor: remove config files from the code
- ci: stop closing stale issues
- ci: reactivate changelog enforcement
- cli: change dev flag behaviour and created alias for base and madara path
- configs: fix genesis.json refs to link the config folder
- ci: downgraded windows runner to windows-latest
- ci: added windows binaries build and upload the binaries to the release page
- ci: add `CHANGELOG.md` and enforce it is edited for each PR on `main`
- fix: removed `madara_runtime` as a dependency in the client crates and make
  errors more expressive
- fix: state root bug fix where the tree was stored in runtime _before_ being
  committed
- feat: add a `genesis_loader` for the node and mocking
- feat: add `madara_tsukuyomi` as a submodule
- branding: use new logo in the README
- dev: Get the block status from the actual block in get_block_with_tx_hashes
- fix: l1-l2 messaging
- dev : clean contracts and compiled files<|MERGE_RESOLUTION|>--- conflicted
+++ resolved
@@ -2,11 +2,8 @@
 
 ## Next release
 
-<<<<<<< HEAD
 - fix(hashes): Fix invoke tx hashes for version v3
-=======
 - fix(program): Changed visibility of program serializer + archived
->>>>>>> 64fe672b
 - fix(classes): remove the classes ordenation to allow fork rebasements
 - fix(felt): enforce Felt type as much as possible into compute_hash.rs
 - fix(logs): fixed some logs and others
