--- conflicted
+++ resolved
@@ -15,12 +15,8 @@
 lazy_static = { workspace = true }
 log = { workspace = true }
 mp-felt = { workspace = true }
-<<<<<<< HEAD
 mp-hashers = { workspace = true }
 serde = { workspace = true, features = ["derive"] }
-=======
-serde = { workspace = true, features = ["derive"], optional = true }
->>>>>>> 0af1466d
 serde_json = { workspace = true }
 starknet-core = { workspace = true }
 starknet-types-core = { workspace = true }
@@ -31,20 +27,4 @@
 
 [dev-dependencies]
 mp-felt = { workspace = true }
-<<<<<<< HEAD
-mp-hashers = { workspace = true }
-=======
-
-[features]
-default = ["std"]
-parity-scale-codec = ["dep:parity-scale-codec", "mp-felt/parity-scale-codec"]
-scale-info = ["dep:scale-info"]
-std = [
-  "mp-felt/std",
-  "serde/std",
-  # Optionals
-  "anyhow",
-  "parity-scale-codec?/std",
-  "scale-info?/std",
-]
->>>>>>> 0af1466d
+mp-hashers = { workspace = true }