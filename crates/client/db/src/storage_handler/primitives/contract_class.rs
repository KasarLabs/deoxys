--- conflicted
+++ resolved
@@ -1,15 +1,11 @@
-use std::collections::HashMap;
 use std::io::Read;
 use std::sync::Arc;
 
-use anyhow::{anyhow, Context};
+use anyhow::Context;
 use blockifier::execution::contract_class::{
-    deserialize_program, ContractClass as ContractClassBlockifier, ContractClassV0, ContractClassV0Inner,
-    ContractClassV1, EntryPointV1,
+    ContractClass as ContractClassBlockifier, ContractClassV0, ContractClassV0Inner, ContractClassV1,
 };
-use cairo_vm::serde::deserialize_program::{parse_program_json, ProgramJson};
 use cairo_vm::types::program::Program;
-use dp_convert::ToFelt;
 use dp_convert::ToStarkFelt;
 use dp_transactions::from_broadcasted_transactions::flattened_sierra_to_casm_contract_class;
 use flate2::read::GzDecoder;
@@ -17,14 +13,9 @@
 use parity_scale_codec::{Decode, Encode};
 use starknet_api::core::{ClassHash, EntryPointSelector, Nonce};
 use starknet_api::deprecated_contract_class::{EntryPoint, EntryPointOffset, EntryPointType};
-<<<<<<< HEAD
-use starknet_api::hash::StarkFelt;
 use starknet_core::types::contract::legacy::{LegacyContractClass, RawLegacyEntryPoint, RawLegacyEntryPoints};
-=======
->>>>>>> 756f7d5b
 use starknet_core::types::{
-    CompressedLegacyContractClass, ContractClass as ContractClassCore, EntryPointsByType, FlattenedSierraClass,
-    LegacyContractEntryPoint, LegacyEntryPointsByType, SierraEntryPoint,
+    CompressedLegacyContractClass, ContractClass as ContractClassCore, FlattenedSierraClass, LegacyContractAbiEntry,
 };
 use starknet_providers::sequencer::models::DeployedClass;
 
@@ -165,13 +156,16 @@
 ///
 /// This is after extracting the contract classes.
 pub fn to_contract_class_cairo(json_str: &str, abi: Option<String>) -> anyhow::Result<ContractClassCore> {
-    log::info!("icci");
     let cairo_class: LegacyContractClass = serde_json::from_str(json_str)?;
     let compressed_cairo_class = cairo_class.compress().expect("Cairo program compression failed");
-
+    // if some abi serialize it to Option<Vec<LegacyContractAbiEntry, Global>>
+    let abi = abi.map(|abi| {
+        let abi_entries: Vec<LegacyContractAbiEntry> = serde_json::from_str(&abi).expect("Failed to deserialize abi");
+        abi_entries
+    });
     Ok(ContractClassCore::Legacy(CompressedLegacyContractClass {
         program: compressed_cairo_class.program,
-        abi: None,
+        abi,
         entry_points_by_type: compressed_cairo_class.entry_points_by_type,
     }))
 }
@@ -189,65 +183,6 @@
     let entry_points_by_type = from_legacy_entry_points_by_type(&contract_class.entry_points_by_type);
     let blockifier_contract = ContractClassV0(Arc::new(ContractClassV0Inner { program, entry_points_by_type }));
     Ok(ContractClassBlockifier::V0(blockifier_contract))
-}
-
-/// Decompresses a compressed json string into it's byte representation.
-/// Example compression from [Starknet-rs](https://github.com/xJonathanLEI/starknet-rs/blob/49719f49a18f9621fc37342959e84900b600083e/starknet-core/src/types/contract/legacy.rs#L473)
-pub fn decompress(data: &[u8]) -> anyhow::Result<Vec<u8>> {
-    // Program is expected to be a gzip-compressed then base64 encoded
-    // representation of the JSON.
-    let mut gzip_encoder = flate2::write::GzEncoder::new(Vec::new(), flate2::Compression::fast());
-    serde_json::to_writer(&mut gzip_encoder, &data).context("Compressing program")?;
-    let compressed_program = gzip_encoder.finish().context("Finalizing program compression")?;
-
-    anyhow::Ok(compressed_program)
-}
-
-/// Returns a [anyhow::Result<LegacyEntryPointsByType>] (starknet-rs type) from
-/// a [HashMap<EntryPointType, Vec<EntryPoint>>]
-fn to_legacy_entry_points_by_type(
-    entries: &HashMap<EntryPointType, Vec<EntryPoint>>,
-) -> anyhow::Result<LegacyEntryPointsByType> {
-    fn collect_entry_points(
-        entries: &HashMap<EntryPointType, Vec<EntryPoint>>,
-        entry_point_type: EntryPointType,
-    ) -> anyhow::Result<Vec<LegacyContractEntryPoint>> {
-        Ok(entries
-            .get(&entry_point_type)
-            .ok_or(anyhow!("Missing {:?} entry point", entry_point_type))?
-            .iter()
-            .map(|e| to_legacy_entry_point(e.clone()))
-            .collect())
-    }
-
-    let constructor = collect_entry_points(entries, EntryPointType::Constructor).unwrap_or_default();
-    let external = collect_entry_points(entries, EntryPointType::External)?;
-    let l1_handler = collect_entry_points(entries, EntryPointType::L1Handler).unwrap_or_default();
-
-    Ok(LegacyEntryPointsByType { constructor, external, l1_handler })
-}
-
-/// Returns a [anyhow::Result<LegacyEntryPointsByType>] (starknet-rs type) from
-/// a [HashMap<EntryPointType, Vec<EntryPoinV1>>]
-fn to_entry_points_by_type(entries: &HashMap<EntryPointType, Vec<EntryPointV1>>) -> anyhow::Result<EntryPointsByType> {
-    fn collect_entry_points(
-        entries: &HashMap<EntryPointType, Vec<EntryPointV1>>,
-        entry_point_type: EntryPointType,
-    ) -> anyhow::Result<Vec<SierraEntryPoint>> {
-        Ok(entries
-            .get(&entry_point_type)
-            .ok_or(anyhow!("Missing {:?} entry point", entry_point_type))?
-            .iter()
-            .enumerate()
-            .map(|(index, e)| to_entry_point(e.clone(), index as u64))
-            .collect())
-    }
-
-    let constructor = collect_entry_points(entries, EntryPointType::Constructor).unwrap_or_default();
-    let external = collect_entry_points(entries, EntryPointType::External)?;
-    let l1_handler = collect_entry_points(entries, EntryPointType::L1Handler).unwrap_or_default();
-
-    Ok(EntryPointsByType { constructor, external, l1_handler })
 }
 
 /// Returns a [IndexMap<EntryPointType, Vec<EntryPoint>>] from a
@@ -263,33 +198,11 @@
         })
 }
 
-/// Returns a [LegacyContractEntryPoint] (starknet-rs) from a [EntryPoint]
-/// (starknet-api)
-fn to_legacy_entry_point(entry_point: EntryPoint) -> LegacyContractEntryPoint {
-    let selector = entry_point.selector.0.to_felt();
-    let offset = entry_point.offset.0;
-    LegacyContractEntryPoint { selector, offset }
-}
-
-/// Returns a [SierraEntryPoint] (starknet-rs) from a [EntryPointV1]
-/// (starknet-api)
-fn to_entry_point(entry_point: EntryPointV1, index: u64) -> SierraEntryPoint {
-    let selector = entry_point.selector.0.to_felt();
-    let function_idx = index;
-    SierraEntryPoint { selector, function_idx }
-}
-
-/// Returns a [EntryPoint] (starknet-api) from a [LegacyContractEntryPoint]
+/// Returns a [EntryPoint] (starknet-api) from a [RawLegacyEntryPoint]
 /// (starknet-rs)
-<<<<<<< HEAD
 fn from_legacy_entry_point(entry_point: &RawLegacyEntryPoint) -> EntryPoint {
-    let selector = EntryPointSelector(StarkFelt::new_unchecked(entry_point.selector.to_bytes_be()));
+    let selector = EntryPointSelector(entry_point.selector.to_stark_felt());
     let offset = EntryPointOffset(entry_point.offset.into());
-=======
-fn from_legacy_entry_point(entry_point: &LegacyContractEntryPoint) -> EntryPoint {
-    let selector = EntryPointSelector(entry_point.selector.to_stark_felt());
-    let offset = EntryPointOffset(entry_point.offset);
->>>>>>> 756f7d5b
     EntryPoint { selector, offset }
 }
 
@@ -301,16 +214,13 @@
     fn try_from(contract_class: serde_json::Value) -> Result<Self, Self::Error> {
         let class = contract_class.to_string();
 
-        // Use Option for abi and sierra_program to handle missing cases
-        let abi_value = contract_class.get("abi");
-
         let sierra_program = contract_class.get("sierra_program");
-
         let sierra_program_length = match sierra_program {
             Some(serde_json::Value::Array(program)) => program.len() as u64,
             _ => 0, // Set length to 0 if sierra_program is missing or not an array
         };
 
+        let abi_value = contract_class.get("abi");
         let abi = if sierra_program_length > 0 {
             match abi_value {
                 Some(abi_value) => {
@@ -318,7 +228,7 @@
                         abi_value.as_str().ok_or_else(|| anyhow::anyhow!("Invalid `abi` field format"))?.to_string();
                     ContractAbi::Sierra(abi_string)
                 }
-                None => return Err(anyhow::anyhow!("Missing `abi` field for Sierra program")), // Handle missing abi when sierra_program is present
+                None => return Err(anyhow::anyhow!("Missing `abi` field for Sierra program")),
             }
         } else {
             match abi_value {
@@ -329,7 +239,6 @@
                 None => ContractAbi::Cairo(None),
             }
         };
-
         let abi_length = match &abi {
             ContractAbi::Cairo(Some(abi_string)) => abi_string.len() as u64,
             ContractAbi::Cairo(None) => 0,
