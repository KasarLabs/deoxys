--- conflicted
+++ resolved
@@ -46,13 +46,10 @@
 starknet_api = { workspace = true, default-features = true }
 # Others
 anyhow = { workspace = true }
-<<<<<<< HEAD
 cairo-lang-casm-contract-class = { workspace = true }
 flate2 = { workspace = true }
 hex = { workspace = true, default-features = true }
 indexmap = { workspace = true, default-features = true }
-=======
->>>>>>> 30c59174
 itertools = { workspace = true }
 jsonrpsee = { workspace = true, default-features = true, features = [
   "macros",
@@ -61,23 +58,17 @@
 log = { workspace = true, default-features = true }
 mp-block = { workspace = true, default-features = true }
 mp-contract = { workspace = true, default-features = true }
-<<<<<<< HEAD
 mp-convert = { workspace = true, default-features = true }
 mp-digest-log = { workspace = true }
 mp-fee = { workspace = true, default-features = true }
-=======
->>>>>>> 30c59174
 mp-felt = { workspace = true, default-features = true }
 mp-hashers = { workspace = true, default-features = true }
 mp-simulations = { workspace = true }
 mp-transactions = { workspace = true, features = ["client"] }
-<<<<<<< HEAD
 num-bigint = { workspace = true }
 serde = { workspace = true, default-features = true }
 serde_json = { workspace = true, default-features = true }
 serde_with = { workspace = true }
-=======
->>>>>>> 30c59174
 thiserror = { workspace = true }
 
 [dev-dependencies]
