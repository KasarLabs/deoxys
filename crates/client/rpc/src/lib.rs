--- conflicted
+++ resolved
@@ -23,14 +23,10 @@
     StarknetWriteRpcApiServer,
 };
 use mc_storage::OverrideHandle;
-<<<<<<< HEAD
 use mp_block::BlockStatus;
 use mp_contract::class::ContractClassWrapper;
 use mp_convert::contract::flattened_sierra_to_sierra_contract_class;
 use mp_felt::{Felt252Wrapper, Felt252WrapperError};
-=======
-use mp_felt::Felt252Wrapper;
->>>>>>> a3101a4e
 use mp_hashers::HasherT;
 use mp_transactions::compute_hash::ComputeTransactionHash;
 use mp_transactions::to_starknet_core_transaction::to_starknet_core_tx;
@@ -159,7 +155,7 @@
     /// Returns the substrate block hash corresponding to the given Starknet block id
     fn substrate_block_hash_from_starknet_block(&self, block_id: BlockId) -> Result<B::Hash, StarknetRpcApiError> {
         match block_id {
-            BlockId::Hash(h) => madara_backend_client::load_hash(self.client.as_ref(), &self.backend, h.into())
+            BlockId::Hash(h) => madara_backend_client::load_hash(self.client.as_ref(), &self.backend, Felt252Wrapper::from(h).into())
                 .map_err(|e| {
                     error!("Failed to load Starknet block hash for Substrate block with hash '{h}': {e}");
                     StarknetRpcApiError::BlockNotFound
@@ -232,6 +228,7 @@
         cached_transactions: &Option<Vec<StarkHash>>,
         transactions: &[mp_transactions::Transaction],
         chain_id: Felt252Wrapper,
+        block_number: Option<u64>,
     ) -> Result<Felt252Wrapper, StarknetRpcApiError> {
         if let Some(txn_hashes) = &cached_transactions {
             let txn_hash = (&txn_hashes
@@ -252,7 +249,7 @@
                 error!("Failed to retrieve transaction hash from starknet txs, invalid index {}", tx_index);
                 StarknetRpcApiError::InternalServerError
             })?;
-            Ok(transaction.compute_hash::<H>(chain_id, false))
+            Ok(transaction.compute_hash::<H>(chain_id, false, block_number))
         }
     }
 }
@@ -947,7 +944,7 @@
         let transaction_hashes = if let Some(tx_hashes) = self.get_cached_transaction_hashes(block_hash.into()) {
             let mut v = Vec::with_capacity(tx_hashes.len());
             for tx_hash in tx_hashes {
-                v.push(FieldElement::from(tx_hash));
+                v.push(FieldElement::from(Felt252Wrapper::from(tx_hash)));
             }
             v
         } else {
@@ -1184,7 +1181,7 @@
             self.get_cached_transaction_hashes(starknet_block.header().hash::<H>().into());
 
         let transaction_hash = if let Some(cached_tx_hashes) = opt_cached_transaction_hashes {
-            cached_tx_hashes.get(index as usize).map(|&fe| FieldElement::from(fe)).ok_or(CallError::Failed(
+            cached_tx_hashes.get(index as usize).map(|&fe| FieldElement::from(Felt252Wrapper::from(fe))).ok_or(CallError::Failed(
                 anyhow::anyhow!(
                     "Number of cached tx hashes does not match the number of transactions in block with id {:?}",
                     block_id
@@ -1242,7 +1239,7 @@
         let mut transactions = Vec::with_capacity(starknet_block.transactions().len());
         for (index, tx) in starknet_block.transactions().iter().enumerate() {
             let tx_hash = if let Some(cached_tx_hashes) = opt_cached_transaction_hashes.as_ref() {
-                cached_tx_hashes.get(index).map(|&h| FieldElement::from(h)).ok_or(CallError::Failed(
+                cached_tx_hashes.get(index).map(|&h| FieldElement::from(Felt252Wrapper::from(h))).ok_or(CallError::Failed(
                     anyhow::anyhow!(
                         "Number of cached tx hashes does not match the number of transactions in block with hash {:?}",
                         block_hash
@@ -1429,7 +1426,7 @@
     ///   system's capacity.
     fn get_transaction_by_hash(&self, transaction_hash: FieldElement) -> RpcResult<Transaction> {
         let substrate_block_hash_from_db =
-            self.backend.mapping().block_hash_from_transaction_hash(transaction_hash.into()).map_err(|e| {
+            self.backend.mapping().block_hash_from_transaction_hash(Felt252Wrapper::from(transaction_hash).into()).map_err(|e| {
                 error!("Failed to get transaction's substrate block hash from mapping_db: {e}");
                 StarknetRpcApiError::TxnHashNotFound
             })?;
@@ -1493,7 +1490,7 @@
         let substrate_block_hash = self
             .backend
             .mapping()
-            .block_hash_from_transaction_hash(transaction_hash.into())
+            .block_hash_from_transaction_hash(Felt252Wrapper::from(transaction_hash).into())
             .map_err(|e| {
                 error!("Failed to interact with db backend error: {e}");
                 StarknetRpcApiError::InternalServerError
@@ -1516,12 +1513,11 @@
                 StarknetRpcApiError::InternalServerError
             })?;
 
-<<<<<<< HEAD
         let block_txs_hashes: Vec<_> = if let Some(tx_hashes) = self.get_cached_transaction_hashes(block_hash.into()) {
             tx_hashes
                 .into_iter()
                 .map(|h| {
-                    h256_to_felt(h)
+                    h256_to_felt(Felt252Wrapper::from(h).into())
                         .map_err(|e| {
                             CallError::Failed(anyhow::anyhow!(
                                 "The hash cached for block with hash {block_hash:?} is an invalid felt: '{h}'. The \
@@ -1550,49 +1546,6 @@
             .flat_map(|event| event.events.clone())
             .map(event_conversion)
             .collect();
-=======
-        let block_extrinsics_len = block_extrinsics.len();
-        let transactions =
-            self.client.runtime_api().extrinsic_filter(substrate_block_hash, block_extrinsics).map_err(|e| {
-                error!("Failed to filter extrinsics. Substrate block hash: {substrate_block_hash}, error: {e}");
-                StarknetRpcApiError::InternalServerError
-            })?;
-        let txn_hashes = self.get_cached_transaction_hashes(starknet_block.header().hash::<H>().into());
-        let mut tx_index = None;
-        let mut transaction = None;
-        for (index, tx) in transactions.iter().enumerate() {
-            let tx_hash = self.try_txn_hash_from_cache(index, &txn_hashes, &transactions, chain_id)?;
-            if tx_hash == transaction_hash.into() {
-                tx_index = Some(index);
-                transaction = Some(tx);
-                break;
-            }
-        }
-        if tx_index.is_none() || transaction.is_none() {
-            error!(
-                "Failed to find transaction hash in block. Substrate block hash: {substrate_block_hash}, transaction \
-                 hash: {transaction_hash}"
-            );
-            return Err(StarknetRpcApiError::InternalServerError.into());
-        }
-        let tx_index = tx_index.unwrap();
-        let transaction = transaction.unwrap();
-        // adding the inherents count to the tx_index to get the correct index in the block
-        let tx_index = tx_index + block_extrinsics_len - transactions.len();
-
-        let events = self
-            .client
-            .runtime_api()
-            .get_events_for_tx_by_index(substrate_block_hash, tx_index as u32)
-            .map_err(|e| {
-                error!(
-                    "Failed to get events for transaction index. Substrate block hash: {substrate_block_hash}, \
-                     transaction idx: {tx_index}, error: {e}"
-                );
-                StarknetRpcApiError::InternalServerError
-            })?
-            .expect("the transaction should be present in the substrate extrinsics"); // not reachable
->>>>>>> a3101a4e
 
         let execution_result = {
             let revert_error = self
@@ -1825,4 +1778,8 @@
             Err(_) => Err(StarknetRpcApiError::InternalServerError),
         },
     }
+}
+
+fn h256_to_felt(h256: H256) -> Result<FieldElement, Felt252WrapperError> {
+    Felt252Wrapper::try_from(h256).map(|f| f.0)
 }