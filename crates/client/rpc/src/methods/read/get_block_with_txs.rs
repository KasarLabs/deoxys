--- conflicted
+++ resolved
@@ -9,12 +9,8 @@
 use sp_blockchain::HeaderBackend;
 use starknet_core::types::{BlockId, BlockTag, MaybePendingBlockWithTxs};
 
-<<<<<<< HEAD
 use crate::errors::StarknetRpcApiError;
 use crate::{get_block_with_txs_finalized, get_block_with_txs_pending, Felt, Starknet};
-=======
-use crate::{get_block_with_txs_finalized, get_block_with_txs_pending, Starknet};
->>>>>>> e95cb317
 
 /// Get block information with full transactions given the block id.
 ///
@@ -45,16 +41,8 @@
     C::Api: StarknetRuntimeApi<DBlockT>,
     H: HasherT + Send + Sync + 'static,
 {
-<<<<<<< HEAD
     let chain_id = Felt(chain_id());
-    let substrate_block_hash = starknet.substrate_block_hash_from_starknet_block(block_id).map_err(|e| {
-        log::error!("Block not found: '{e}'");
-        StarknetRpcApiError::BlockNotFound
-    })?;
-=======
-    let chain_id = starknet.chain_id()?;
     let substrate_block_hash = starknet.substrate_block_hash_from_starknet_block(block_id)?;
->>>>>>> e95cb317
 
     match block_id {
         BlockId::Tag(BlockTag::Pending) => get_block_with_txs_pending::<H>(chain_id),
