use blockifier::context::BlockContext;
use blockifier::transaction::objects::TransactionExecutionInfo;
use blockifier::transaction::transaction_execution as btx;
use jsonrpsee::core::RpcResult;
use mc_db::DeoxysBackend;
use mp_felt::Felt252Wrapper;
use mp_hashers::HasherT;
use mp_types::block::{DBlockT, DHashT};
use pallet_starknet_runtime_api::{ConvertTransactionRuntimeApi, StarknetRuntimeApi};
use sc_client_api::backend::{Backend, StorageProvider};
use sc_client_api::BlockBackend;
use sp_api::ProvideRuntimeApi;
use sp_blockchain::HeaderBackend;
use starknet_api::core::{calculate_contract_address, ContractAddress};
use starknet_api::transaction::Transaction;
use starknet_core::types::{
    ComputationResources, DataAvailabilityResources, DataResources, DeclareTransactionReceipt,
    DeployAccountTransactionReceipt, ExecutionResources, ExecutionResult, FieldElement, Hash256,
    InvokeTransactionReceipt, L1HandlerTransactionReceipt, TransactionFinalityStatus, TransactionReceipt,
    TransactionReceiptWithBlockInfo,
};

use crate::deoxys_backend_client::get_block_by_block_hash;
use crate::errors::StarknetRpcApiError;
use crate::utils::call_info::{
    blockifier_call_info_to_starknet_resources, extract_events_from_call_info, extract_messages_from_call_info,
};
use crate::utils::execution::{block_context, re_execute_transactions};
use crate::utils::helpers::{previous_substrate_block_hash, tx_hash_compute, tx_hash_retrieve};
use crate::utils::transaction::blockifier_transactions;
use crate::{Felt, Starknet};

/// Get the transaction receipt by the transaction hash.
///
/// This function retrieves the transaction receipt for a specific transaction identified by its
/// hash. The transaction receipt includes information about the execution status of the
/// transaction, events generated during its execution, and other relevant details.
///
/// ### Arguments
///
/// * `transaction_hash` - The hash of the requested transaction. This parameter specifies the
///   transaction for which the receipt is requested.
///
/// ### Returns
///
/// Returns a transaction receipt, which can be one of two types:
/// - `TransactionReceipt` if the transaction has been processed and has a receipt.
/// - `PendingTransactionReceipt` if the transaction is pending and the receipt is not yet
///   available.
///
/// ### Errors
///
/// The function may return a `TXN_HASH_NOT_FOUND` error if the specified transaction hash is
/// not found.
pub async fn get_transaction_receipt<BE, C, H>(
    starknet: &Starknet<BE, C, H>,
    transaction_hash: FieldElement,
) -> RpcResult<TransactionReceiptWithBlockInfo>
where
    BE: Backend<DBlockT> + 'static,
    C: HeaderBackend<DBlockT> + BlockBackend<DBlockT> + StorageProvider<DBlockT, BE> + 'static,
    C: ProvideRuntimeApi<DBlockT>,
    C::Api: StarknetRuntimeApi<DBlockT> + ConvertTransactionRuntimeApi<DBlockT>,
    H: HasherT + Send + Sync + 'static,
{
    // get the substrate block hash from the transaction hash
    let substrate_block_hash = DeoxysBackend::mapping()
        .block_hash_from_transaction_hash(Felt252Wrapper::from(transaction_hash).into())
        .map_err(|e| {
            log::error!("Failed to get transaction's substrate block hash from mapping_db: {e}");
            StarknetRpcApiError::InternalServerError
        })?
        .ok_or(StarknetRpcApiError::TxnHashNotFound)?;

    let chain_id = starknet.chain_id()?;

    get_transaction_receipt_finalized(starknet, chain_id, substrate_block_hash, transaction_hash)
}

pub fn get_transaction_receipt_finalized<BE, C, H>(
    client: &Starknet<BE, C, H>,
    chain_id: Felt,
    substrate_block_hash: DHashT,
    transaction_hash: FieldElement,
) -> RpcResult<TransactionReceiptWithBlockInfo>
where
    BE: Backend<DBlockT> + 'static,
    C: HeaderBackend<DBlockT> + BlockBackend<DBlockT> + StorageProvider<DBlockT, BE> + 'static,
    C: ProvideRuntimeApi<DBlockT>,
    C::Api: StarknetRuntimeApi<DBlockT> + ConvertTransactionRuntimeApi<DBlockT>,
    H: HasherT + Send + Sync + 'static,
{
    let block = get_block_by_block_hash(client.client.as_ref(), substrate_block_hash)?;
    let block_header = block.header();
    let block_number = block_header.block_number;
    let block_hash: Felt252Wrapper = block_header.hash::<H>();

    // computes the previous SUBSTRATE block hash and creates a block context
    let previous_substrate_block_hash = previous_substrate_block_hash(client, substrate_block_hash)?;
    let block_context = block_context(client.client.as_ref(), previous_substrate_block_hash)?;

    // retrieve all transaction hashes from the block in the cache or compute them
    let block_txs_hashes = if let Some(tx_hashes) = client.get_cached_transaction_hashes(block_hash.into()) {
        tx_hash_retrieve(tx_hashes)
    } else {
        tx_hash_compute::<H>(&block, chain_id)
    };

    // retrieve the transaction index in the block with the transaction hash
    let (tx_index, _) =
        block_txs_hashes.iter().enumerate().find(|(_, hash)| *hash == &transaction_hash).ok_or_else(|| {
            log::error!("Failed to retrieve transaction index from block with hash {block_hash:?}");
            StarknetRpcApiError::InternalServerError
        })?;

    let transaction = block.transactions().get(tx_index).ok_or_else(|| {
        log::error!("Failed to retrieve transaction at index {tx_index} from block with hash {block_hash:?}");
        StarknetRpcApiError::InternalServerError
    })?;

    // deploy transaction was not supported by blockifier
    if let Transaction::Deploy(_) = transaction {
        log::error!("re-executing a deploy transaction is not supported");
        return Err(StarknetRpcApiError::UnimplementedMethod.into());
    }

    // create a vector of tuples with the transaction and its hash, up to the current transaction index
    let transaction_with_hash =
        block.transactions().iter().cloned().zip(block_txs_hashes.iter().cloned()).take(tx_index + 1).collect();

    let transactions_blockifier = blockifier_transactions(transaction_with_hash)?;

    let execution_infos = execution_infos(transactions_blockifier, &block_context)?;

    let receipt = receipt(transaction, &execution_infos, transaction_hash, block_number)?;

    let block_info = starknet_core::types::ReceiptBlock::Block { block_hash: block_hash.0, block_number };

    Ok(TransactionReceiptWithBlockInfo { receipt, block: block_info })
}

fn execution_infos(
    transactions: Vec<btx::Transaction>,
    block_context: &BlockContext,
) -> RpcResult<TransactionExecutionInfo> {
    let (last, prev) = match transactions.split_last() {
        Some((last, prev)) => (vec![last.clone()], prev.to_vec()),
        None => (transactions, vec![]),
    };

    let execution_infos = re_execute_transactions(prev, last, block_context)
        .map_err(|e| {
            log::error!("Failed to re-execute transactions: {e}");
            StarknetRpcApiError::InternalServerError
        })?
        .pop()
        .ok_or_else(|| {
            log::error!("No execution info returned for the last transaction");
            StarknetRpcApiError::InternalServerError
        })?;

    Ok(execution_infos)
}

pub fn receipt(
    transaction: &Transaction,
    execution_infos: &TransactionExecutionInfo,
    transaction_hash: FieldElement,
    block_number: u64,
) -> RpcResult<TransactionReceipt> {
    let message_hash: Hash256 = Hash256::from_felt(&FieldElement::default());

    let actual_fee = starknet_core::types::FeePayment {
        amount: execution_infos.actual_fee.0.into(),
        unit: starknet_core::types::PriceUnit::Wei,
    };

    let finality_status = if block_number <= mc_sync::l1::ETHEREUM_STATE_UPDATE.read().unwrap().block_number {
        TransactionFinalityStatus::AcceptedOnL1
    } else {
        TransactionFinalityStatus::AcceptedOnL2
    };

    let execution_result = match execution_infos.revert_error.clone() {
        Some(err) => ExecutionResult::Reverted { reason: err },
        None => ExecutionResult::Succeeded,
    };

    // no execution resources for declare transactions
    let execution_resources = match execution_infos.execute_call_info {
        Some(ref call_info) => blockifier_call_info_to_starknet_resources(call_info),
        None => ExecutionResources {
            computation_resources: ComputationResources {
                steps: 0,
                memory_holes: None,
                range_check_builtin_applications: None,
                pedersen_builtin_applications: None,
                poseidon_builtin_applications: None,
                ec_op_builtin_applications: None,
                ecdsa_builtin_applications: None,
                bitwise_builtin_applications: None,
                keccak_builtin_applications: None,
                segment_arena_builtin: None,
            },
            data_resources: DataResources {
                data_availability: DataAvailabilityResources { l1_gas: 0, l1_data_gas: 0 },
            },
        },
    };

    // no events or messages sent for declare transactions
    let (events, messages_sent) = match transaction {
        Transaction::Declare(_) => (vec![], vec![]),
        _ => {
            let call_info = execution_infos.execute_call_info.as_ref().unwrap();
            (extract_events_from_call_info(call_info), extract_messages_from_call_info(call_info))
        }
    };

    let receipt = match transaction {
        Transaction::Declare(_) => TransactionReceipt::Declare(DeclareTransactionReceipt {
            transaction_hash,
            actual_fee,
            finality_status,
            messages_sent,
            events,
            execution_resources,
            execution_result,
        }),
        Transaction::DeployAccount(deploy_account) => {
            let contract_address = calculate_contract_address(
                deploy_account.contract_address_salt(),
                deploy_account.class_hash(),
                &deploy_account.constructor_calldata(),
                ContractAddress::default(),
            )
            .map_err(|e| {
                log::error!("Failed to calculate contract address: {e}");
                StarknetRpcApiError::InternalServerError
            })?;
            TransactionReceipt::DeployAccount(DeployAccountTransactionReceipt {
                transaction_hash,
                actual_fee,
                finality_status,
                messages_sent,
                events,
                execution_resources,
                execution_result,
                // Safe to unwrap because StarkFelt is same as FieldElement
                contract_address: FieldElement::from_bytes_be(&contract_address.0.0.0).unwrap(),
            })
        }
        Transaction::Invoke(_) => TransactionReceipt::Invoke(InvokeTransactionReceipt {
            transaction_hash,
            actual_fee,
            finality_status,
            messages_sent,
            events,
            execution_resources,
            execution_result,
        }),
        Transaction::L1Handler(_) => TransactionReceipt::L1Handler(L1HandlerTransactionReceipt {
            message_hash,
            transaction_hash,
            actual_fee,
            finality_status,
            messages_sent,
            events,
            execution_resources,
            execution_result,
        }),
        _ => unreachable!("Deploy transactions are not supported"),
    };

<<<<<<< HEAD
    let block_info = starknet_core::types::ReceiptBlock::Block { block_hash: block_hash.0, block_number };

    Ok(TransactionReceiptWithBlockInfo { receipt, block: block_info })
}

pub(crate) fn execution_infos<BE, C, H>(
    _client: &Starknet<BE, C, H>,
    _previous_block_hash: DHashT,
    transactions: Vec<btx::Transaction>,
    block_context: &BlockContext,
) -> RpcResult<TransactionExecutionInfo>
where
    BE: Backend<DBlockT> + 'static,
    C: HeaderBackend<DBlockT> + BlockBackend<DBlockT> + StorageProvider<DBlockT, BE> + 'static,
    C: ProvideRuntimeApi<DBlockT>,
    C::Api: StarknetRuntimeApi<DBlockT> + ConvertTransactionRuntimeApi<DBlockT>,
    H: HasherT + Send + Sync + 'static,
{
    let (last, prev) = match transactions.split_last() {
        Some((last, prev)) => (vec![last.clone()], prev.to_vec()),
        None => (transactions, vec![]),
    };

    let execution_infos = re_execute_transactions(prev, last, block_context)
        .map_err(|e| {
            log::error!("Failed to execute runtime API call: {e}");
            StarknetRpcApiError::InternalServerError
        })?
        .pop()
        .ok_or_else(|| {
            log::error!("No execution info returned for the last transaction");
            StarknetRpcApiError::InternalServerError
        })?;

    Ok(execution_infos)
=======
    Ok(receipt)
>>>>>>> edd04623
}<|MERGE_RESOLUTION|>--- conflicted
+++ resolved
@@ -139,7 +139,7 @@
     Ok(TransactionReceiptWithBlockInfo { receipt, block: block_info })
 }
 
-fn execution_infos(
+pub(crate) fn execution_infos(
     transactions: Vec<btx::Transaction>,
     block_context: &BlockContext,
 ) -> RpcResult<TransactionExecutionInfo> {
@@ -272,43 +272,5 @@
         _ => unreachable!("Deploy transactions are not supported"),
     };
 
-<<<<<<< HEAD
-    let block_info = starknet_core::types::ReceiptBlock::Block { block_hash: block_hash.0, block_number };
-
-    Ok(TransactionReceiptWithBlockInfo { receipt, block: block_info })
-}
-
-pub(crate) fn execution_infos<BE, C, H>(
-    _client: &Starknet<BE, C, H>,
-    _previous_block_hash: DHashT,
-    transactions: Vec<btx::Transaction>,
-    block_context: &BlockContext,
-) -> RpcResult<TransactionExecutionInfo>
-where
-    BE: Backend<DBlockT> + 'static,
-    C: HeaderBackend<DBlockT> + BlockBackend<DBlockT> + StorageProvider<DBlockT, BE> + 'static,
-    C: ProvideRuntimeApi<DBlockT>,
-    C::Api: StarknetRuntimeApi<DBlockT> + ConvertTransactionRuntimeApi<DBlockT>,
-    H: HasherT + Send + Sync + 'static,
-{
-    let (last, prev) = match transactions.split_last() {
-        Some((last, prev)) => (vec![last.clone()], prev.to_vec()),
-        None => (transactions, vec![]),
-    };
-
-    let execution_infos = re_execute_transactions(prev, last, block_context)
-        .map_err(|e| {
-            log::error!("Failed to execute runtime API call: {e}");
-            StarknetRpcApiError::InternalServerError
-        })?
-        .pop()
-        .ok_or_else(|| {
-            log::error!("No execution info returned for the last transaction");
-            StarknetRpcApiError::InternalServerError
-        })?;
-
-    Ok(execution_infos)
-=======
     Ok(receipt)
->>>>>>> edd04623
 }