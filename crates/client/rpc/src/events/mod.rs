use mp_block::DeoxysBlock;
use mp_felt::FeltWrapper;
use starknet_core::types::EmittedEvent;

use crate::Starknet;

<<<<<<< HEAD
impl<BE, C, H> Starknet<BE, C, H>
where
    C: HeaderBackend<DBlockT> + BlockBackend<DBlockT> + StorageProvider<DBlockT, BE> + 'static,
    BE: Backend<DBlockT>,
    H: HasherT + Send + Sync + 'static,
{
    /// Helper function to get Starknet block details
    ///
    /// # Arguments
    ///
    /// * `block_id` - The Starknet block id
    ///
    /// # Returns
    ///
    /// * `(transaction_receipts: Vec<TransactionReceiptWrapper>, block: Block)` - A tuple of the
    ///   block transaction receipts with events in block_id and an instance of Block
    pub fn get_block_events(&self, block_id: BlockId) -> Result<Vec<EmittedEvent>, StarknetRpcApiError> {
        let starknet_block = match block_id {
            BlockId::Number(n) => self.get_block_by_number(n),
            BlockId::Tag(tag) => self.get_block_by_tag(tag),
            BlockId::Hash(hash) => self.get_block_by_hash(hash),
        }?;

        let txs_hashes = if block_id == BlockId::Tag(BlockTag::Pending) {
            self.get_pending_txs_hashes(&starknet_block)?
        } else {
            self.get_block_txs_hashes(&starknet_block)?
        };

        let tx_hash_and_events: Vec<(Felt252Wrapper, _)> = starknet_block
            .events()
            .iter()
            .flat_map(|ordered_event| {
                let tx_hash = txs_hashes[ordered_event.index() as usize];
                ordered_event.events().iter().map(move |events| (tx_hash.into(), events.clone()))
            })
            .collect();

        let (block_hash, block_number) = if block_id == BlockId::Tag(BlockTag::Pending) {
            (None, None)
        } else {
            (Some(block_hash_from_id(block_id)?), Some(starknet_block.header().block_number))
        };

        let emitted_events = tx_hash_and_events
            .into_iter()
            .map(|(tx_hash, event)| EmittedEvent {
                from_address: Felt252Wrapper::from(event.from_address).0,
                keys: event.content.keys.into_iter().map(|felt| Felt252Wrapper::from(felt).0).collect(),
                data: event.content.data.0.into_iter().map(|felt| Felt252Wrapper::from(felt).0).collect(),
                block_hash,
                block_number,
                transaction_hash: tx_hash.0,
            })
            .collect();
        Ok(emitted_events)
    }

    fn get_block_txs_hashes(&self, starknet_block: &DeoxysBlock) -> Result<Vec<FieldElement>, StarknetRpcApiError> {
        let block_number = starknet_block.header().block_number;
        let block_hash = block_hash_from_block_n(block_number)?;

        // get txs hashes from cache or compute them
        let block_txs_hashes: Vec<_> =
            txs_hashes_from_block_hash(block_hash)?.into_iter().map(|h| Felt252Wrapper::from(h).0).collect();
        Ok(block_txs_hashes)
    }

    fn get_pending_txs_hashes(&self, starknet_block: &DeoxysBlock) -> Result<Vec<FieldElement>, StarknetRpcApiError> {
        let tx_hashes: Vec<FieldElement> = starknet_block
            .transactions_hashes::<H>(chain_id().into(), None)
            .map(|tx_hash| FieldElement::from(Felt252Wrapper::from(tx_hash)))
            .collect();
        Ok(tx_hashes)
    }

    fn get_block_by_number(&self, block_number: u64) -> Result<DeoxysBlock, StarknetRpcApiError> {
        let substrate_block_hash =
            self.substrate_block_hash_from_starknet_block(BlockId::Number(block_number)).map_err(|e| {
                log::error!("'{e}'");
                StarknetRpcApiError::BlockNotFound
            })?;

        let starknet_block = get_block_by_block_hash(self.client.as_ref(), substrate_block_hash).map_err(|e| {
            log::error!("'{e}'");
            StarknetRpcApiError::BlockNotFound
        })?;
        Ok(starknet_block)
    }

    fn get_block_by_hash(&self, block_hash: FieldElement) -> Result<DeoxysBlock, StarknetRpcApiError> {
        let substrate_block_hash =
            self.substrate_block_hash_from_starknet_block(BlockId::Hash(block_hash)).map_err(|e| {
                log::error!("'{e}'");
                StarknetRpcApiError::BlockNotFound
            })?;

        let starknet_block = get_block_by_block_hash(self.client.as_ref(), substrate_block_hash).map_err(|e| {
            log::error!("'{e}'");
            StarknetRpcApiError::BlockNotFound
        })?;
        Ok(starknet_block)
    }

    fn get_block_by_tag(&self, block_tag: BlockTag) -> Result<DeoxysBlock, StarknetRpcApiError> {
        if block_tag == BlockTag::Latest {
            self.get_block_by_number(block_n_from_id(BlockId::Tag(BlockTag::Latest)).map_err(|e| {
                log::error!("'{e}'");
                StarknetRpcApiError::BlockNotFound
            })?)
        } else {
            match get_pending_block() {
                Some(block) => Ok(block),
                _ => Err(StarknetRpcApiError::BlockNotFound),
            }
        }
    }
=======
pub fn get_block_events(_starknet: &Starknet, block: &DeoxysBlock, pending: bool) -> Vec<EmittedEvent> {
    let (block_hash, block_number) =
        if pending { (None, None) } else { (Some(block.block_hash().into_field_element()), Some(block.block_n())) };

    let txs_hashes = block.tx_hashes().iter().map(FeltWrapper::into_field_element).collect::<Vec<_>>();
    let tx_hash_and_events = block.events().iter().flat_map(|ordered_event| {
        let tx_hash = txs_hashes[ordered_event.index() as usize];
        ordered_event.events().iter().map(move |events| (tx_hash, events.clone()))
    });

    tx_hash_and_events
        .map(|(transaction_hash, event)| EmittedEvent {
            from_address: event.from_address.into_field_element(),
            keys: event.content.keys.into_iter().map(FeltWrapper::into_field_element).collect(),
            data: event.content.data.0.into_iter().map(FeltWrapper::into_field_element).collect(),
            block_hash,
            block_number,
            transaction_hash,
        })
        .collect()
>>>>>>> 244831c1
}<|MERGE_RESOLUTION|>--- conflicted
+++ resolved
@@ -4,125 +4,6 @@
 
 use crate::Starknet;
 
-<<<<<<< HEAD
-impl<BE, C, H> Starknet<BE, C, H>
-where
-    C: HeaderBackend<DBlockT> + BlockBackend<DBlockT> + StorageProvider<DBlockT, BE> + 'static,
-    BE: Backend<DBlockT>,
-    H: HasherT + Send + Sync + 'static,
-{
-    /// Helper function to get Starknet block details
-    ///
-    /// # Arguments
-    ///
-    /// * `block_id` - The Starknet block id
-    ///
-    /// # Returns
-    ///
-    /// * `(transaction_receipts: Vec<TransactionReceiptWrapper>, block: Block)` - A tuple of the
-    ///   block transaction receipts with events in block_id and an instance of Block
-    pub fn get_block_events(&self, block_id: BlockId) -> Result<Vec<EmittedEvent>, StarknetRpcApiError> {
-        let starknet_block = match block_id {
-            BlockId::Number(n) => self.get_block_by_number(n),
-            BlockId::Tag(tag) => self.get_block_by_tag(tag),
-            BlockId::Hash(hash) => self.get_block_by_hash(hash),
-        }?;
-
-        let txs_hashes = if block_id == BlockId::Tag(BlockTag::Pending) {
-            self.get_pending_txs_hashes(&starknet_block)?
-        } else {
-            self.get_block_txs_hashes(&starknet_block)?
-        };
-
-        let tx_hash_and_events: Vec<(Felt252Wrapper, _)> = starknet_block
-            .events()
-            .iter()
-            .flat_map(|ordered_event| {
-                let tx_hash = txs_hashes[ordered_event.index() as usize];
-                ordered_event.events().iter().map(move |events| (tx_hash.into(), events.clone()))
-            })
-            .collect();
-
-        let (block_hash, block_number) = if block_id == BlockId::Tag(BlockTag::Pending) {
-            (None, None)
-        } else {
-            (Some(block_hash_from_id(block_id)?), Some(starknet_block.header().block_number))
-        };
-
-        let emitted_events = tx_hash_and_events
-            .into_iter()
-            .map(|(tx_hash, event)| EmittedEvent {
-                from_address: Felt252Wrapper::from(event.from_address).0,
-                keys: event.content.keys.into_iter().map(|felt| Felt252Wrapper::from(felt).0).collect(),
-                data: event.content.data.0.into_iter().map(|felt| Felt252Wrapper::from(felt).0).collect(),
-                block_hash,
-                block_number,
-                transaction_hash: tx_hash.0,
-            })
-            .collect();
-        Ok(emitted_events)
-    }
-
-    fn get_block_txs_hashes(&self, starknet_block: &DeoxysBlock) -> Result<Vec<FieldElement>, StarknetRpcApiError> {
-        let block_number = starknet_block.header().block_number;
-        let block_hash = block_hash_from_block_n(block_number)?;
-
-        // get txs hashes from cache or compute them
-        let block_txs_hashes: Vec<_> =
-            txs_hashes_from_block_hash(block_hash)?.into_iter().map(|h| Felt252Wrapper::from(h).0).collect();
-        Ok(block_txs_hashes)
-    }
-
-    fn get_pending_txs_hashes(&self, starknet_block: &DeoxysBlock) -> Result<Vec<FieldElement>, StarknetRpcApiError> {
-        let tx_hashes: Vec<FieldElement> = starknet_block
-            .transactions_hashes::<H>(chain_id().into(), None)
-            .map(|tx_hash| FieldElement::from(Felt252Wrapper::from(tx_hash)))
-            .collect();
-        Ok(tx_hashes)
-    }
-
-    fn get_block_by_number(&self, block_number: u64) -> Result<DeoxysBlock, StarknetRpcApiError> {
-        let substrate_block_hash =
-            self.substrate_block_hash_from_starknet_block(BlockId::Number(block_number)).map_err(|e| {
-                log::error!("'{e}'");
-                StarknetRpcApiError::BlockNotFound
-            })?;
-
-        let starknet_block = get_block_by_block_hash(self.client.as_ref(), substrate_block_hash).map_err(|e| {
-            log::error!("'{e}'");
-            StarknetRpcApiError::BlockNotFound
-        })?;
-        Ok(starknet_block)
-    }
-
-    fn get_block_by_hash(&self, block_hash: FieldElement) -> Result<DeoxysBlock, StarknetRpcApiError> {
-        let substrate_block_hash =
-            self.substrate_block_hash_from_starknet_block(BlockId::Hash(block_hash)).map_err(|e| {
-                log::error!("'{e}'");
-                StarknetRpcApiError::BlockNotFound
-            })?;
-
-        let starknet_block = get_block_by_block_hash(self.client.as_ref(), substrate_block_hash).map_err(|e| {
-            log::error!("'{e}'");
-            StarknetRpcApiError::BlockNotFound
-        })?;
-        Ok(starknet_block)
-    }
-
-    fn get_block_by_tag(&self, block_tag: BlockTag) -> Result<DeoxysBlock, StarknetRpcApiError> {
-        if block_tag == BlockTag::Latest {
-            self.get_block_by_number(block_n_from_id(BlockId::Tag(BlockTag::Latest)).map_err(|e| {
-                log::error!("'{e}'");
-                StarknetRpcApiError::BlockNotFound
-            })?)
-        } else {
-            match get_pending_block() {
-                Some(block) => Ok(block),
-                _ => Err(StarknetRpcApiError::BlockNotFound),
-            }
-        }
-    }
-=======
 pub fn get_block_events(_starknet: &Starknet, block: &DeoxysBlock, pending: bool) -> Vec<EmittedEvent> {
     let (block_hash, block_number) =
         if pending { (None, None) } else { (Some(block.block_hash().into_field_element()), Some(block.block_n())) };
@@ -143,5 +24,4 @@
             transaction_hash,
         })
         .collect()
->>>>>>> 244831c1
 }