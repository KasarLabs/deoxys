use std::num::NonZeroU128;

use mp_block::DeoxysBlock;
use starknet_core::types::{FieldElement, L1DataAvailabilityMode, ResourcePrice};

<<<<<<< HEAD
pub(crate) fn parent_hash(block: &DeoxysBlock) -> FieldElement {
    // safe unwrap() FieldElement from Starkfelt
    FieldElement::from_bytes_be(&block.header().parent_block_hash.0).unwrap()
}

pub(crate) fn new_root(block: &DeoxysBlock) -> FieldElement {
    // safe unwrap() FieldElement from Starkfelt
    FieldElement::from_bytes_be(&block.header().global_state_root.0).unwrap()
}

pub(crate) fn timestamp(block: &DeoxysBlock) -> u64 {
    block.header().block_timestamp
}

pub(crate) fn sequencer_address(block: &DeoxysBlock) -> FieldElement {
    // safe unwrap() FieldElement from Starkfelt
    FieldElement::from_bytes_be(&block.header().sequencer_address.0 .0 .0).unwrap()
}

=======
>>>>>>> 244831c1
pub(crate) fn l1_gas_price(block: &DeoxysBlock) -> ResourcePrice {
    // 1 is a special value that means 0 because the gas price is stored as a NonZeroU128
    fn non_zeo_u128_to_field_element(value: NonZeroU128) -> FieldElement {
        match value.get() {
            1 => FieldElement::ZERO,
            x => FieldElement::from(x),
        }
    }

    let resource_price = &block.header().l1_gas_price;

    match resource_price {
        Some(resource_price) => ResourcePrice {
            price_in_fri: non_zeo_u128_to_field_element(resource_price.strk_l1_gas_price),
            price_in_wei: non_zeo_u128_to_field_element(resource_price.eth_l1_gas_price),
        },
        None => ResourcePrice { price_in_fri: FieldElement::ZERO, price_in_wei: FieldElement::ZERO },
    }
}

pub(crate) fn l1_data_gas_price(block: &DeoxysBlock) -> ResourcePrice {
    let resource_price = &block.header().l1_gas_price;

    match resource_price {
        Some(resource_price) => ResourcePrice {
            price_in_fri: resource_price.strk_l1_data_gas_price.get().into(),
            price_in_wei: resource_price.eth_l1_data_gas_price.get().into(),
        },
        None => ResourcePrice { price_in_fri: FieldElement::ONE, price_in_wei: FieldElement::ONE },
    }
}

pub(crate) fn l1_da_mode(block: &DeoxysBlock) -> L1DataAvailabilityMode {
    let l1_da_mode = block.header().l1_da_mode;
    match l1_da_mode {
        starknet_api::data_availability::L1DataAvailabilityMode::Calldata => L1DataAvailabilityMode::Calldata,
        starknet_api::data_availability::L1DataAvailabilityMode::Blob => L1DataAvailabilityMode::Blob,
    }
}

pub(crate) fn starknet_version(block: &DeoxysBlock) -> String {
    block.header().protocol_version.from_utf8().expect("starknet version should be a valid utf8 string")
}<|MERGE_RESOLUTION|>--- conflicted
+++ resolved
@@ -3,28 +3,6 @@
 use mp_block::DeoxysBlock;
 use starknet_core::types::{FieldElement, L1DataAvailabilityMode, ResourcePrice};
 
-<<<<<<< HEAD
-pub(crate) fn parent_hash(block: &DeoxysBlock) -> FieldElement {
-    // safe unwrap() FieldElement from Starkfelt
-    FieldElement::from_bytes_be(&block.header().parent_block_hash.0).unwrap()
-}
-
-pub(crate) fn new_root(block: &DeoxysBlock) -> FieldElement {
-    // safe unwrap() FieldElement from Starkfelt
-    FieldElement::from_bytes_be(&block.header().global_state_root.0).unwrap()
-}
-
-pub(crate) fn timestamp(block: &DeoxysBlock) -> u64 {
-    block.header().block_timestamp
-}
-
-pub(crate) fn sequencer_address(block: &DeoxysBlock) -> FieldElement {
-    // safe unwrap() FieldElement from Starkfelt
-    FieldElement::from_bytes_be(&block.header().sequencer_address.0 .0 .0).unwrap()
-}
-
-=======
->>>>>>> 244831c1
 pub(crate) fn l1_gas_price(block: &DeoxysBlock) -> ResourcePrice {
     // 1 is a special value that means 0 because the gas price is stored as a NonZeroU128
     fn non_zeo_u128_to_field_element(value: NonZeroU128) -> FieldElement {
