//! Contains the code required to sync data from the feeder efficiently.
use std::pin::pin;
use std::sync::{Arc, Mutex};
use std::time::Instant;

use anyhow::{bail, Context};
use futures::{stream, StreamExt};
use mc_db::mapping_db::MappingDbError;
use mc_db::rocksdb::WriteBatchWithTransaction;
use mc_db::storage_handler::primitives::contract_class::{ClassUpdateWrapper, ContractClassData};
use mc_db::storage_handler::DeoxysStorageError;
use mc_db::storage_updates::{store_class_update, store_key_update, store_state_update};
use mc_db::DeoxysBackend;
<<<<<<< HEAD
use mp_block::DeoxysBlock;
use mp_felt::trim_hash;
use mp_types::block::{DBlockT, DHashT};
use sp_blockchain::HeaderBackend;
use sp_core::H256;
use starknet_core::types::{PendingStateUpdate, StateUpdate};
use starknet_providers::sequencer::models::{BlockId, StateUpdateWithBlock};
use starknet_providers::{ProviderError, SequencerGatewayProvider};
use starknet_types_core::felt::Felt;
use tokio::sync::mpsc;
use tokio::sync::mpsc::Sender;
use tokio::time::Duration;

use crate::commitments::{build_commitment_state_diff, update_state_root};
use crate::convert::{convert_block, ConvertedBlock};
=======
use mc_telemetry::{TelemetryHandle, VerbosityLevel};
use mp_block::{BlockId, BlockTag, DeoxysBlock};
use mp_felt::{trim_hash, FeltWrapper};
use serde::Deserialize;
use starknet_api::hash::{StarkFelt, StarkHash};
use starknet_core::types::StateUpdate;
use starknet_providers::sequencer::models::StateUpdateWithBlock;
use starknet_providers::{ProviderError, SequencerGatewayProvider};
use tokio::sync::{mpsc, oneshot};
use tokio::task::JoinSet;
use tokio::time::Duration;

use crate::commitments::lib::{build_commitment_state_diff, csd_calculate_state_root};
use crate::convert::convert_block;
>>>>>>> 244831c1
use crate::fetch::fetchers::L2BlockAndUpdates;
use crate::fetch::l2_fetch_task;
use crate::metrics::block_metrics::BlockMetrics;
use crate::stopwatch_end;
use crate::utils::{channel_wait_or_graceful_shutdown, wait_or_graceful_shutdown, PerfStopwatch};

/// Prefer this compared to [`tokio::spawn_blocking`], as spawn_blocking creates new OS threads and
/// we don't really need that
async fn spawn_compute<F, R>(func: F) -> R
where
    F: FnOnce() -> R + Send + 'static,
    R: Send + 'static,
{
    let (tx, rx) = tokio::sync::oneshot::channel();

    rayon::spawn(move || {
        let _result = tx.send(func());
    });

    rx.await.expect("tokio channel closed")
}

// TODO: add more error variants, which are more explicit
#[derive(thiserror::Error, Debug)]
pub enum L2SyncError {
    #[error("provider error")]
    Provider(#[from] ProviderError),
    #[error("db error")]
    Db(#[from] DeoxysStorageError),
    #[error("mismatched block hash for block {0}")]
    MismatchedBlockHash(u64),
}

/// Contains the latest Starknet verified state on L2
#[derive(Debug, Clone)]
pub struct L2StateUpdate {
    pub block_number: u64,
    pub global_root: Felt,
    pub block_hash: Felt,
}

<<<<<<< HEAD
/// The current syncing status:
///
/// - SyncVerifiedState: the node is syncing AcceptedOnL1 blocks
/// - SyncUnverifiedState: the node is syncing AcceptedOnL2 blocks
/// - SyncPendingState: the node is fully synced and now syncing Pending blocks
///
/// This is used to determine the current state of the syncing process
pub enum SyncStatus {
    SyncVerifiedState,
    SyncUnverifiedState,
    SyncPendingState,
}

lazy_static! {
    /// Shared current syncing status, either verified, unverified or pending
    pub static ref SYNC_STATUS: RwLock<SyncStatus> = RwLock::new(SyncStatus::SyncVerifiedState);
}

lazy_static! {
    /// Shared latest L2 state update verified on L2
    pub static ref STARKNET_STATE_UPDATE: RwLock<L2StateUpdate> = RwLock::new(L2StateUpdate {
        block_number: u64::default(),
        global_root: Felt::default(),
        block_hash: Felt::default(),
    });
}
=======
fn store_new_block(block: &DeoxysBlock) -> Result<(), DeoxysStorageError> {
    let sw = PerfStopwatch::new();
    let mut tx = WriteBatchWithTransaction::default();
>>>>>>> 244831c1

    let mapping = DeoxysBackend::mapping();
    mapping.write_new_block(&mut tx, block)?;

    let db_access = DeoxysBackend::expose_db();
    db_access.write(tx).map_err(MappingDbError::from)?;

    stopwatch_end!(sw, "end store_new_block {}: {:?}", block.block_n());
    Ok(())
}

async fn l2_verify_and_apply_task(
    mut updates_receiver: mpsc::Receiver<L2ConvertedBlockAndUpdates>,
    verify: bool,
    backup_every_n_blocks: Option<u64>,
    block_metrics: Option<BlockMetrics>,
    sync_timer: Arc<Mutex<Option<Instant>>>,
    telemetry: TelemetryHandle,
) -> anyhow::Result<()> {
    while let Some(L2ConvertedBlockAndUpdates { converted_block, state_update, class_update }) =
        channel_wait_or_graceful_shutdown(pin!(updates_receiver.recv())).await
    {
        let block_n = converted_block.block_n();
        let block_hash = *converted_block.block_hash();
        let global_state_root = converted_block.header().global_state_root;

        let state_update = if verify {
            let state_update = Arc::new(state_update);
            let state_update_1 = Arc::clone(&state_update);

            let state_root = spawn_compute(move || {
                let sw = PerfStopwatch::new();
                let state_root = verify_l2(block_n, &state_update)?;
                stopwatch_end!(sw, "verify_l2: {:?}");

                anyhow::Ok(state_root)
            })
            .await?;

            if global_state_root.0 != state_root.to_bytes_be() {
                // TODO(fault tolerance): we should have a single rocksdb transaction for the whole l2 update.
                // let prev_block = block_n.checked_sub(1).expect("no block to revert to");

                // storage_handler::contract_trie_mut().revert_to(prev_block);
                // storage_handler::contract_storage_trie_mut().revert_to(prev_block);
                // storage_handler::contract_class_trie_mut().revert_to(prev_block);
                // TODO(charpa): make other stuff revertible, maybe history?

                bail!("Verified state: {} doesn't match fetched state: {}", state_root, global_state_root);
            }

            // UNWRAP: we need a 'static future as we are spawning tokio tasks further down the line
            //         this is a hack to achieve that, we put the update in an arc and then unwrap it at the end
            //         this will not panic as the Arc should not be aliased.
            Arc::try_unwrap(state_update_1).unwrap()
        } else {
            state_update
        };

        let storage_diffs = state_update.state_diff.storage_diffs.clone();

        let (r1, (r2, (r3, r4))) = rayon::join(
            || store_new_block(&converted_block),
            || {
                rayon::join(
                    || store_state_update(block_n, state_update),
                    || {
                        rayon::join(
                            || store_class_update(block_n, ClassUpdateWrapper(class_update)),
                            || store_key_update(block_n, &storage_diffs),
                        )
                    },
                )
            },
        );
        r1.and(r2).and(r3).and(r4).context("storing new block")?;

        update_sync_metrics(
            // &mut command_sink,
            block_n,
            block_metrics.as_ref(),
            sync_timer.clone(),
        )
        .await?;

        DeoxysBackend::meta().set_current_sync_block(block_n).context("setting current sync block")?;
        log::info!(
            "✨ Imported #{} ({}) and updated state root ({})",
            block_n,
            trim_hash(&block_hash.into()),
            trim_hash(&global_state_root.into())
        );
        log::debug!(
            "Imported #{} ({:#x}) and updated state root ({:#x})",
            block_n,
            block_hash.into_field_element(),
            global_state_root.into_field_element()
        );

        telemetry.send(
            VerbosityLevel::Info,
            serde_json::json!({
                "best": format!("{:#x}", block_hash.into_field_element()),
                "height": block_n,
                "origin": "Own",
                "msg": "block.import",
            }),
        );

        // compact DB every 1k blocks
        if block_n % 1000 == 0 {
            DeoxysBackend::compact();
        }

        if backup_every_n_blocks.is_some_and(|backup_every_n_blocks| block_n % backup_every_n_blocks == 0) {
            log::info!("⏳ Backing up database at block {block_n}...");
            let sw = PerfStopwatch::new();
            DeoxysBackend::backup().await.context("backing up database")?;
            log::info!("✅ Database backup is done ({:?})", sw.elapsed());
        }
    }

    Ok(())
}

pub struct L2ConvertedBlockAndUpdates {
    pub converted_block: DeoxysBlock,
    pub state_update: StateUpdate,
    pub class_update: Vec<ContractClassData>,
}

async fn l2_block_conversion_task(
    updates_receiver: mpsc::Receiver<L2BlockAndUpdates>,
    output: mpsc::Sender<L2ConvertedBlockAndUpdates>,
    chain_id: StarkFelt,
) -> anyhow::Result<()> {
    // Items of this stream are futures that resolve to blocks, which becomes a regular stream of blocks
    // using futures buffered.
    let conversion_stream = stream::unfold((updates_receiver, chain_id), |(mut updates_recv, chain_id)| async move {
        channel_wait_or_graceful_shutdown(updates_recv.recv()).await.map(
            |L2BlockAndUpdates { block, state_update, class_update, .. }| {
                (
                    spawn_compute(move || {
                        let sw = PerfStopwatch::new();
                        let converted_block = convert_block(block, chain_id).context("converting block")?;
                        stopwatch_end!(sw, "convert_block: {:?}");
                        anyhow::Ok(L2ConvertedBlockAndUpdates { converted_block, state_update, class_update })
                    }),
                    (updates_recv, chain_id),
                )
            },
        )
    });

    let mut stream = pin!(conversion_stream.buffered(10));
    while let Some(block) = channel_wait_or_graceful_shutdown(stream.next()).await {
        if output.send(block?).await.is_err() {
            // channel closed
            break;
        }
    }
    Ok(())
}

async fn l2_pending_block_task(
    sync_finished_cb: oneshot::Receiver<()>,
    provider: Arc<SequencerGatewayProvider>,
    chain_id: StarkFelt,
) -> anyhow::Result<()> {
    // clear pending status
    {
        let mut tx = WriteBatchWithTransaction::default();
        DeoxysBackend::mapping().write_no_pending(&mut tx).context("clearing pending status")?;
        DeoxysBackend::expose_db().write(tx).context("writing pending block to db")?;
        log::debug!("l2_pending_block_task: startup: wrote no pending");
    }

    // we start the pending block task only once the node has been fully sync
    if sync_finished_cb.await.is_err() {
        // channel closed
        return Ok(());
    }

    let mut interval = tokio::time::interval(Duration::from_secs(2)); // TODO(cli): make interval configurable
    interval.set_missed_tick_behavior(tokio::time::MissedTickBehavior::Skip);
    while wait_or_graceful_shutdown(interval.tick()).await.is_some() {
        let storage = DeoxysBackend::mapping();

        let StateUpdateWithBlock { state_update, block } = provider
            .get_state_update_with_block(starknet_providers::sequencer::models::BlockId::Pending)
            .await
            .context("getting pending block from sequencer")?;

        let block_n_best = storage.get_block_n(&BlockId::Tag(BlockTag::Latest))?.unwrap_or(0);
        let Some(block_n_pending_min_1) = block.block_number.context("no block in db")?.checked_sub(1) else {
            bail!("Pending block is genesis")
        };

        let mut tx = WriteBatchWithTransaction::default();
        if block_n_best == block_n_pending_min_1 {
            let block = spawn_compute(move || crate::convert::convert_block(block, chain_id))
                .await
                .context("converting pending block")?;
            let storage_update = crate::convert::state_update(state_update);
            storage
                .write_pending(&mut tx, &block, &storage_update)
                .context("writing pending to rocksdb transaction")?;
        } else {
            storage.write_no_pending(&mut tx).context("writing no pending to rocksdb transaction")?;
        }

        DeoxysBackend::expose_db().write(tx).context("writing pending block to db")?;

        log::debug!("l2_pending_block_task: wrote pending block");
    }

    Ok(())
}

pub struct L2SyncConfig {
    pub first_block: u64,
    pub n_blocks_to_sync: Option<u64>,
    pub verify: bool,
    pub sync_polling_interval: Option<Duration>,
    pub backup_every_n_blocks: Option<u64>,
}

/// Spawns workers to fetch blocks and state updates from the feeder.
pub async fn sync(
    provider: SequencerGatewayProvider,
    config: L2SyncConfig,
    block_metrics: Option<BlockMetrics>,
    chain_id: StarkFelt,
    telemetry: TelemetryHandle,
) -> anyhow::Result<()> {
    let (fetch_stream_sender, fetch_stream_receiver) = mpsc::channel(30);
    let (block_conv_sender, block_conv_receiver) = mpsc::channel(30);
    let provider = Arc::new(provider);
    let sync_timer = Arc::new(Mutex::new(None));
    let (once_caught_up_cb_sender, once_caught_up_cb_receiver) = oneshot::channel();

    // [Fetch task] ==new blocks and updates=> [Block conversion task] ======> [Verification and apply
    // task]
    // - Fetch task does parallel fetching
    // - Block conversion is compute heavy and parallel wrt. the next few blocks,
    // - Verification is sequential and does a lot of compute when state root verification is enabled.
    //   DB updates happen here too.

    // we are using separate tasks so that fetches don't get clogged up if by any chance the verify task
    // starves the tokio worker

    let mut join_set = JoinSet::new();
    join_set.spawn(l2_fetch_task(
        config.first_block,
        config.n_blocks_to_sync,
        fetch_stream_sender,
        Arc::clone(&provider),
        config.sync_polling_interval,
        once_caught_up_cb_sender,
    ));
    join_set.spawn(l2_block_conversion_task(fetch_stream_receiver, block_conv_sender, chain_id));
    join_set.spawn(l2_verify_and_apply_task(
        block_conv_receiver,
        config.verify,
        config.backup_every_n_blocks,
        block_metrics,
        Arc::clone(&sync_timer),
        telemetry,
    ));
    join_set.spawn(l2_pending_block_task(once_caught_up_cb_receiver, provider, chain_id));

    while let Some(res) = join_set.join_next().await {
        res.context("task was dropped")??;
    }

    Ok(())
}

async fn update_sync_metrics(
    block_number: u64,
    block_metrics: Option<&BlockMetrics>,
    sync_timer: Arc<Mutex<Option<Instant>>>,
) -> anyhow::Result<()> {
    // Update Block sync time metrics
    if let Some(block_metrics) = block_metrics {
        let elapsed_time;
        {
            let mut timer_guard = sync_timer.lock().unwrap();
            if let Some(start_time) = *timer_guard {
                elapsed_time = start_time.elapsed().as_secs_f64();
                *timer_guard = Some(Instant::now());
            } else {
                // For the first block, there is no previous timer set
                elapsed_time = 0.0;
                *timer_guard = Some(Instant::now());
            }
        }

        let sync_time = block_metrics.l2_sync_time.get() + elapsed_time;
        block_metrics.l2_sync_time.set(sync_time);
        block_metrics.l2_latest_sync_time.set(elapsed_time);
        block_metrics.l2_avg_sync_time.set(block_metrics.l2_sync_time.get() / block_number as f64);
    }

    Ok(())
}

/// Verify and update the L2 state according to the latest state update
pub fn verify_l2(block_number: u64, state_update: &StateUpdate) -> anyhow::Result<Felt> {
    let csd = build_commitment_state_diff(state_update);
<<<<<<< HEAD
    let state_root = update_state_root(csd, block_number);
    let block_hash = Felt::from_bytes_be(&state_update.block_hash.to_bytes_be());

    update_l2(L2StateUpdate { block_number, global_root: state_root, block_hash });

    Ok(state_root)
}

async fn update_starknet_data<C>(provider: &SequencerGatewayProvider, client: &C) -> anyhow::Result<()>
where
    C: HeaderBackend<DBlockT>,
{
    let StateUpdateWithBlock { state_update, block } =
        provider.get_state_update_with_block(BlockId::Pending).await.context("Failed to get pending block")?;

    let hash_best = client.info().best_hash;
    let hash_current = block.parent_block_hash;
    let number = provider.get_block_id_by_hash(hash_current).await.context("Failed to get block id by hash")?;
    let tmp = DHashT::from_str(&hash_current.to_string()).unwrap_or(Default::default());

    if hash_best == tmp {
        // TODO: remove unwrap on convert_block
        *STARKNET_PENDING_BLOCK.write().expect("Failed to acquire write lock on STARKNET_PENDING_BLOCK") =
            Some(spawn_compute(|| crate::convert::convert_block(block)).await.unwrap().block);

        *STARKNET_PENDING_STATE_UPDATE.write().expect("Failed to aquire write lock on STARKNET_PENDING_STATE_UPDATE") =
            Some(crate::convert::state_update(state_update));
    }

    DeoxysBackend::meta()
        .set_latest_block_hash_and_number(hash_current, number)
        .context("setting highest block hash and number")?;

    log::debug!(
        "update_starknet_data: latest_block_number: {}, latest_block_hash: 0x{:x}, best_hash: {}",
        number,
        hash_current,
        hash_best
    );
    Ok(())
=======
    let state_root = csd_calculate_state_root(csd, block_number);

    Ok(state_root.into())
>>>>>>> 244831c1
}<|MERGE_RESOLUTION|>--- conflicted
+++ resolved
@@ -11,38 +11,20 @@
 use mc_db::storage_handler::DeoxysStorageError;
 use mc_db::storage_updates::{store_class_update, store_key_update, store_state_update};
 use mc_db::DeoxysBackend;
-<<<<<<< HEAD
-use mp_block::DeoxysBlock;
-use mp_felt::trim_hash;
-use mp_types::block::{DBlockT, DHashT};
-use sp_blockchain::HeaderBackend;
-use sp_core::H256;
-use starknet_core::types::{PendingStateUpdate, StateUpdate};
-use starknet_providers::sequencer::models::{BlockId, StateUpdateWithBlock};
-use starknet_providers::{ProviderError, SequencerGatewayProvider};
-use starknet_types_core::felt::Felt;
-use tokio::sync::mpsc;
-use tokio::sync::mpsc::Sender;
-use tokio::time::Duration;
-
-use crate::commitments::{build_commitment_state_diff, update_state_root};
-use crate::convert::{convert_block, ConvertedBlock};
-=======
 use mc_telemetry::{TelemetryHandle, VerbosityLevel};
 use mp_block::{BlockId, BlockTag, DeoxysBlock};
 use mp_felt::{trim_hash, FeltWrapper};
-use serde::Deserialize;
-use starknet_api::hash::{StarkFelt, StarkHash};
+use starknet_api::hash::StarkFelt;
 use starknet_core::types::StateUpdate;
 use starknet_providers::sequencer::models::StateUpdateWithBlock;
 use starknet_providers::{ProviderError, SequencerGatewayProvider};
+use starknet_types_core::felt::Felt;
 use tokio::sync::{mpsc, oneshot};
 use tokio::task::JoinSet;
 use tokio::time::Duration;
 
-use crate::commitments::lib::{build_commitment_state_diff, csd_calculate_state_root};
+use crate::commitments::{build_commitment_state_diff, csd_calculate_state_root};
 use crate::convert::convert_block;
->>>>>>> 244831c1
 use crate::fetch::fetchers::L2BlockAndUpdates;
 use crate::fetch::l2_fetch_task;
 use crate::metrics::block_metrics::BlockMetrics;
@@ -84,38 +66,9 @@
     pub block_hash: Felt,
 }
 
-<<<<<<< HEAD
-/// The current syncing status:
-///
-/// - SyncVerifiedState: the node is syncing AcceptedOnL1 blocks
-/// - SyncUnverifiedState: the node is syncing AcceptedOnL2 blocks
-/// - SyncPendingState: the node is fully synced and now syncing Pending blocks
-///
-/// This is used to determine the current state of the syncing process
-pub enum SyncStatus {
-    SyncVerifiedState,
-    SyncUnverifiedState,
-    SyncPendingState,
-}
-
-lazy_static! {
-    /// Shared current syncing status, either verified, unverified or pending
-    pub static ref SYNC_STATUS: RwLock<SyncStatus> = RwLock::new(SyncStatus::SyncVerifiedState);
-}
-
-lazy_static! {
-    /// Shared latest L2 state update verified on L2
-    pub static ref STARKNET_STATE_UPDATE: RwLock<L2StateUpdate> = RwLock::new(L2StateUpdate {
-        block_number: u64::default(),
-        global_root: Felt::default(),
-        block_hash: Felt::default(),
-    });
-}
-=======
 fn store_new_block(block: &DeoxysBlock) -> Result<(), DeoxysStorageError> {
     let sw = PerfStopwatch::new();
     let mut tx = WriteBatchWithTransaction::default();
->>>>>>> 244831c1
 
     let mapping = DeoxysBackend::mapping();
     mapping.write_new_block(&mut tx, block)?;
@@ -426,50 +379,7 @@
 /// Verify and update the L2 state according to the latest state update
 pub fn verify_l2(block_number: u64, state_update: &StateUpdate) -> anyhow::Result<Felt> {
     let csd = build_commitment_state_diff(state_update);
-<<<<<<< HEAD
-    let state_root = update_state_root(csd, block_number);
-    let block_hash = Felt::from_bytes_be(&state_update.block_hash.to_bytes_be());
-
-    update_l2(L2StateUpdate { block_number, global_root: state_root, block_hash });
+    let state_root = csd_calculate_state_root(csd, block_number);
 
     Ok(state_root)
-}
-
-async fn update_starknet_data<C>(provider: &SequencerGatewayProvider, client: &C) -> anyhow::Result<()>
-where
-    C: HeaderBackend<DBlockT>,
-{
-    let StateUpdateWithBlock { state_update, block } =
-        provider.get_state_update_with_block(BlockId::Pending).await.context("Failed to get pending block")?;
-
-    let hash_best = client.info().best_hash;
-    let hash_current = block.parent_block_hash;
-    let number = provider.get_block_id_by_hash(hash_current).await.context("Failed to get block id by hash")?;
-    let tmp = DHashT::from_str(&hash_current.to_string()).unwrap_or(Default::default());
-
-    if hash_best == tmp {
-        // TODO: remove unwrap on convert_block
-        *STARKNET_PENDING_BLOCK.write().expect("Failed to acquire write lock on STARKNET_PENDING_BLOCK") =
-            Some(spawn_compute(|| crate::convert::convert_block(block)).await.unwrap().block);
-
-        *STARKNET_PENDING_STATE_UPDATE.write().expect("Failed to aquire write lock on STARKNET_PENDING_STATE_UPDATE") =
-            Some(crate::convert::state_update(state_update));
-    }
-
-    DeoxysBackend::meta()
-        .set_latest_block_hash_and_number(hash_current, number)
-        .context("setting highest block hash and number")?;
-
-    log::debug!(
-        "update_starknet_data: latest_block_number: {}, latest_block_hash: 0x{:x}, best_hash: {}",
-        number,
-        hash_current,
-        hash_best
-    );
-    Ok(())
-=======
-    let state_root = csd_calculate_state_root(csd, block_number);
-
-    Ok(state_root.into())
->>>>>>> 244831c1
 }