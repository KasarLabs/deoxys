//! Converts types from [`starknet_providers`] to deoxys's expected types.

use std::collections::HashMap;
use std::num::NonZeroU128;
use std::sync::Arc;

use blockifier::block::GasPrices;
use dp_block::{DeoxysBlock, DeoxysBlockInfo, DeoxysBlockInner};
use dp_felt::FeltWrapper;
use starknet_api::block::BlockHash;
use starknet_api::hash::StarkFelt;
use starknet_api::transaction::{
    DeclareTransaction, DeployAccountTransaction, DeployAccountTransactionV1, DeployTransaction, Event,
    InvokeTransaction, L1HandlerTransaction, Transaction, TransactionHash,
};
use starknet_core::types::{
    ContractStorageDiffItem, DeclaredClassItem, DeployedContractItem, NonceUpdate, PendingStateUpdate,
    ReplacedClassItem, StateDiff as StateDiffCore, StorageEntry,
};
use starknet_ff::FieldElement;
use starknet_providers::sequencer::models::state_update::{
    DeclaredContract, DeployedContract, StateDiff as StateDiffProvider, StorageDiff as StorageDiffProvider,
};
use starknet_providers::sequencer::models::{self as p, StateUpdate as StateUpdateProvider};
use starknet_types_core::felt::Felt;

use crate::commitments::calculate_tx_and_event_commitments;
use crate::l2::L2SyncError;

pub struct ConvertedBlock {
    pub block: DeoxysBlock,
    pub reverted_txs: Vec<TransactionHash>,
}

/// Compute heavy, this should only be called in a rayon ctx
<<<<<<< HEAD
pub fn convert_block(block: p::Block, chain_id: Felt) -> Result<DeoxysBlock, L2SyncError> {
    // converts starknet_provider transactions and events to mp_transactions and starknet_api events
=======
pub fn convert_block(block: p::Block, chain_id: StarkFelt) -> Result<ConvertedBlock, L2SyncError> {
    // converts starknet_provider transactions and events to dp_transactions and starknet_api events
>>>>>>> a9ada2b0
    let transactions = transactions(block.transactions);
    let reverted_transactions = reverted_transactions(&block.transaction_receipts);
    let events = events(&block.transaction_receipts);
    let parent_block_hash = felt(block.parent_block_hash);
    let block_hash = block.block_hash.expect("no block hash provided");
    let block_number = block.block_number.expect("no block number provided");
    let block_timestamp = block.timestamp;
    let global_state_root = felt(block.state_root.expect("no state root provided"));
    let sequencer_address = block.sequencer_address.map_or(contract_address(FieldElement::ZERO), contract_address);
    let transaction_count = transactions.len() as u128;
    let event_count = events.len() as u128;

    let ((transaction_commitment, txs_hashes), event_commitment) =
        calculate_tx_and_event_commitments(&transactions, &events, chain_id, block_number);

    // Provisory conversion while Starknet-api doesn't support the universal `Felt` type
    let transaction_commitment = transaction_commitment.into_stark_felt();
    let event_commitment = event_commitment.into_stark_felt();
    let txs_hashes: Vec<StarkFelt> = txs_hashes.iter().map(|felt| (*felt).into_stark_felt()).collect();

    let protocol_version = block.starknet_version.unwrap_or_default();
    let l1_gas_price = resource_price(block.l1_gas_price, block.l1_data_gas_price);
    let l1_da_mode = l1_da_mode(block.l1_da_mode);
    let extra_data = Some(dp_block::U256::from_big_endian(&block_hash.to_bytes_be()));

    let header = dp_block::Header {
        parent_block_hash,
        block_number,
        block_timestamp,
        global_state_root,
        sequencer_address,
        transaction_count,
        transaction_commitment,
        event_count,
        event_commitment,
        protocol_version,
        l1_gas_price,
        l1_da_mode,
        extra_data,
    };

    let computed_block_hash: FieldElement = header.hash().into_field_element();
    // mismatched block hash is allowed for blocks 1466..=2242
    if computed_block_hash != block_hash && !(1466..=2242).contains(&block_number) {
        return Err(L2SyncError::MismatchedBlockHash(block_number));
    }
    let ordered_events: Vec<dp_block::OrderedEvents> = block
        .transaction_receipts
        .iter()
        .enumerate()
        .filter(|(_, r)| !r.events.is_empty())
        .map(|(i, r)| dp_block::OrderedEvents::new(i as u128, r.events.iter().map(event).collect()))
        .collect();

    let block = DeoxysBlock::new(
        DeoxysBlockInfo::new(
            header,
            txs_hashes.into_iter().map(TransactionHash).collect(),
            BlockHash(felt(block_hash)),
        ),
        DeoxysBlockInner::new(transactions, ordered_events),
    );

    Ok(ConvertedBlock { block, reverted_txs: reverted_transactions })
}

fn transactions(txs: Vec<p::TransactionType>) -> Vec<Transaction> {
    txs.into_iter().map(transaction).collect()
}

fn transaction(transaction: p::TransactionType) -> Transaction {
    match transaction {
        p::TransactionType::Declare(tx) => Transaction::Declare(declare_transaction(tx)),
        p::TransactionType::Deploy(tx) => Transaction::Deploy(deploy_transaction(tx)),
        p::TransactionType::DeployAccount(tx) => Transaction::DeployAccount(deploy_account_transaction(tx)),
        p::TransactionType::InvokeFunction(tx) => Transaction::Invoke(invoke_transaction(tx)),
        p::TransactionType::L1Handler(tx) => Transaction::L1Handler(l1_handler_transaction(tx)),
    }
}

fn declare_transaction(tx: p::DeclareTransaction) -> DeclareTransaction {
    if tx.version == FieldElement::ZERO {
        DeclareTransaction::V0(starknet_api::transaction::DeclareTransactionV0V1 {
            max_fee: fee(tx.max_fee.expect("no max fee provided")),
            signature: signature(tx.signature),
            nonce: nonce(tx.nonce),
            class_hash: class_hash(tx.class_hash),
            sender_address: contract_address(tx.sender_address),
        })
    } else if tx.version == FieldElement::ONE {
        DeclareTransaction::V1(starknet_api::transaction::DeclareTransactionV0V1 {
            max_fee: fee(tx.max_fee.expect("no max fee provided")),
            signature: signature(tx.signature),
            nonce: nonce(tx.nonce),
            class_hash: class_hash(tx.class_hash),
            sender_address: contract_address(tx.sender_address),
        })
    } else if tx.version == FieldElement::TWO {
        DeclareTransaction::V2(starknet_api::transaction::DeclareTransactionV2 {
            max_fee: fee(tx.max_fee.expect("no max fee provided")),
            signature: signature(tx.signature),
            nonce: nonce(tx.nonce),
            class_hash: class_hash(tx.class_hash),
            compiled_class_hash: compiled_class_hash(tx.compiled_class_hash.expect("no compiled class hash provided")),
            sender_address: contract_address(tx.sender_address),
        })
    } else if tx.version == FieldElement::THREE {
        DeclareTransaction::V3(starknet_api::transaction::DeclareTransactionV3 {
            resource_bounds: resource_bounds(tx.resource_bounds.expect("no resource bounds provided")),
            tip: tip(tx.tip.expect("no tip provided")),
            signature: signature(tx.signature),
            nonce: nonce(tx.nonce),
            class_hash: class_hash(tx.class_hash),
            compiled_class_hash: compiled_class_hash(tx.compiled_class_hash.expect("no compiled class hash provided")),
            sender_address: contract_address(tx.sender_address),
            nonce_data_availability_mode: data_availability_mode(
                tx.nonce_data_availability_mode.expect("no nonce_data_availability_mode provided"),
            ),
            fee_data_availability_mode: data_availability_mode(
                tx.fee_data_availability_mode.expect("no fee_data_availability_mode provided"),
            ),
            paymaster_data: paymaster_data(tx.paymaster_data.expect("no paymaster_data provided")),
            account_deployment_data: account_deployment_data(
                tx.account_deployment_data.expect("no account_deployment_data provided"),
            ),
        })
    } else {
        panic!("declare transaction version not supported");
    }
}

fn deploy_transaction(tx: p::DeployTransaction) -> DeployTransaction {
    DeployTransaction {
        version: transaction_version(tx.version),
        class_hash: class_hash(tx.class_hash),
        contract_address_salt: contract_address_salt(tx.contract_address_salt),
        constructor_calldata: call_data(tx.constructor_calldata),
    }
}

fn deploy_account_transaction(tx: p::DeployAccountTransaction) -> DeployAccountTransaction {
    match deploy_account_transaction_version(&tx) {
        1 => DeployAccountTransaction::V1(DeployAccountTransactionV1 {
            max_fee: fee(tx.max_fee.expect("no max fee provided")),
            signature: signature(tx.signature),
            nonce: nonce(tx.nonce),
            class_hash: class_hash(tx.class_hash),
            contract_address_salt: contract_address_salt(tx.contract_address_salt),
            constructor_calldata: call_data(tx.constructor_calldata),
        }),

        3 => DeployAccountTransaction::V3(starknet_api::transaction::DeployAccountTransactionV3 {
            resource_bounds: resource_bounds(tx.resource_bounds.expect("no resource bounds provided")),
            tip: tip(tx.tip.expect("no tip provided")),
            signature: signature(tx.signature),
            nonce: nonce(tx.nonce),
            class_hash: class_hash(tx.class_hash),
            contract_address_salt: contract_address_salt(tx.contract_address_salt),
            constructor_calldata: call_data(tx.constructor_calldata),
            nonce_data_availability_mode: data_availability_mode(
                tx.nonce_data_availability_mode.expect("no nonce_data_availability_mode provided"),
            ),
            fee_data_availability_mode: data_availability_mode(
                tx.fee_data_availability_mode.expect("no fee_data_availability_mode provided"),
            ),
            paymaster_data: paymaster_data(tx.paymaster_data.expect("no paymaster_data provided")),
        }),

        _ => panic!("deploy account transaction version not supported"),
    }
}

// TODO: implement something better than this
fn deploy_account_transaction_version(tx: &p::DeployAccountTransaction) -> u8 {
    if tx.resource_bounds.is_some() {
        3
    } else {
        1
    }
}

fn invoke_transaction(tx: p::InvokeFunctionTransaction) -> InvokeTransaction {
    if tx.version == FieldElement::ZERO {
        InvokeTransaction::V0(starknet_api::transaction::InvokeTransactionV0 {
            max_fee: fee(tx.max_fee.expect("no max fee provided")),
            signature: signature(tx.signature),
            contract_address: contract_address(tx.sender_address),
            entry_point_selector: entry_point(tx.entry_point_selector.expect("no entry_point_selector provided")),
            calldata: call_data(tx.calldata),
        })
    } else if tx.version == FieldElement::ONE {
        InvokeTransaction::V1(starknet_api::transaction::InvokeTransactionV1 {
            max_fee: fee(tx.max_fee.expect("no max fee provided")),
            signature: signature(tx.signature),
            nonce: nonce(tx.nonce.expect("no nonce provided")),
            sender_address: contract_address(tx.sender_address),
            calldata: call_data(tx.calldata),
        })
    } else if tx.version == FieldElement::THREE {
        InvokeTransaction::V3(starknet_api::transaction::InvokeTransactionV3 {
            resource_bounds: resource_bounds(tx.resource_bounds.expect("no resource bounds provided")),
            tip: tip(tx.tip.expect("no tip provided")),
            signature: signature(tx.signature),
            nonce: nonce(tx.nonce.expect("no nonce provided")),
            sender_address: contract_address(tx.sender_address),
            calldata: call_data(tx.calldata),
            nonce_data_availability_mode: data_availability_mode(
                tx.nonce_data_availability_mode.expect("no nonce_data_availability_mode provided"),
            ),
            fee_data_availability_mode: data_availability_mode(
                tx.fee_data_availability_mode.expect("no fee_data_availability_mode provided"),
            ),
            paymaster_data: paymaster_data(tx.paymaster_data.expect("no paymaster_data provided")),
            account_deployment_data: account_deployment_data(
                tx.account_deployment_data.expect("no account_deployment_data provided"),
            ),
        })
    } else {
        panic!("invoke transaction version not supported");
    }
}

fn l1_handler_transaction(tx: p::L1HandlerTransaction) -> L1HandlerTransaction {
    L1HandlerTransaction {
        version: transaction_version(tx.version),
        nonce: nonce(tx.nonce.unwrap_or_default()), // TODO check when a L1Ha
        contract_address: contract_address(tx.contract_address),
        entry_point_selector: entry_point(tx.entry_point_selector),
        calldata: call_data(tx.calldata),
    }
}

fn reverted_transactions(receipts: &[p::ConfirmedTransactionReceipt]) -> Vec<TransactionHash> {
    receipts
        .iter()
        .filter(|r| r.execution_status == Some(p::TransactionExecutionStatus::Reverted))
        .map(|r| TransactionHash(felt(r.transaction_hash)))
        .collect()
}

fn fee(felt: starknet_ff::FieldElement) -> starknet_api::transaction::Fee {
    starknet_api::transaction::Fee(felt.try_into().expect("Value out of range for u128"))
}

fn signature(signature: Vec<starknet_ff::FieldElement>) -> starknet_api::transaction::TransactionSignature {
    starknet_api::transaction::TransactionSignature(signature.into_iter().map(felt).collect())
}

fn contract_address(address: starknet_ff::FieldElement) -> starknet_api::core::ContractAddress {
    starknet_api::core::ContractAddress(felt(address).try_into().unwrap())
}

fn entry_point(entry_point: starknet_ff::FieldElement) -> starknet_api::core::EntryPointSelector {
    starknet_api::core::EntryPointSelector(felt(entry_point))
}

fn call_data(call_data: Vec<starknet_ff::FieldElement>) -> starknet_api::transaction::Calldata {
    starknet_api::transaction::Calldata(Arc::new(call_data.into_iter().map(felt).collect()))
}

fn nonce(nonce: starknet_ff::FieldElement) -> starknet_api::core::Nonce {
    starknet_api::core::Nonce(felt(nonce))
}

fn class_hash(class_hash: starknet_ff::FieldElement) -> starknet_api::core::ClassHash {
    starknet_api::core::ClassHash(felt(class_hash))
}

fn compiled_class_hash(compiled_class_hash: starknet_ff::FieldElement) -> starknet_api::core::CompiledClassHash {
    starknet_api::core::CompiledClassHash(felt(compiled_class_hash))
}

fn contract_address_salt(
    contract_address_salt: starknet_ff::FieldElement,
) -> starknet_api::transaction::ContractAddressSalt {
    starknet_api::transaction::ContractAddressSalt(felt(contract_address_salt))
}

fn transaction_version(version: starknet_ff::FieldElement) -> starknet_api::transaction::TransactionVersion {
    starknet_api::transaction::TransactionVersion(felt(version))
}

fn resource_bounds(
    ressource_bounds: starknet_providers::sequencer::models::ResourceBoundsMapping,
) -> starknet_api::transaction::ResourceBoundsMapping {
    starknet_api::transaction::ResourceBoundsMapping::try_from(vec![
        (
            starknet_api::transaction::Resource::L1Gas,
            starknet_api::transaction::ResourceBounds {
                max_amount: ressource_bounds.l1_gas.max_amount,
                max_price_per_unit: ressource_bounds.l1_gas.max_price_per_unit,
            },
        ),
        (
            starknet_api::transaction::Resource::L2Gas,
            starknet_api::transaction::ResourceBounds {
                max_amount: ressource_bounds.l2_gas.max_amount,
                max_price_per_unit: ressource_bounds.l2_gas.max_price_per_unit,
            },
        ),
    ])
    .expect("Failed to convert resource bounds")
}

fn tip(tip: u64) -> starknet_api::transaction::Tip {
    starknet_api::transaction::Tip(tip)
}

fn data_availability_mode(
    mode: starknet_providers::sequencer::models::DataAvailabilityMode,
) -> starknet_api::data_availability::DataAvailabilityMode {
    match mode {
        starknet_providers::sequencer::models::DataAvailabilityMode::L1 => {
            starknet_api::data_availability::DataAvailabilityMode::L1
        }
        starknet_providers::sequencer::models::DataAvailabilityMode::L2 => {
            starknet_api::data_availability::DataAvailabilityMode::L2
        }
    }
}

fn paymaster_data(paymaster_data: Vec<FieldElement>) -> starknet_api::transaction::PaymasterData {
    starknet_api::transaction::PaymasterData(paymaster_data.into_iter().map(felt).collect())
}

fn account_deployment_data(
    account_deployment_data: Vec<FieldElement>,
) -> starknet_api::transaction::AccountDeploymentData {
    starknet_api::transaction::AccountDeploymentData(account_deployment_data.into_iter().map(felt).collect())
}

/// Converts the l1 gas price and l1 data gas price to a GasPrices struct, if the l1 gas price is
/// not 0. If the l1 gas price is 0, returns None.
/// The other prices are converted to NonZeroU128, with 0 being converted to 1.
fn resource_price(
    l1_gas_price: starknet_core::types::ResourcePrice,
    l1_data_gas_price: starknet_core::types::ResourcePrice,
) -> Option<GasPrices> {
    /// Converts a FieldElement to a NonZeroU128, with 0 being converted to 1.
    fn field_element_to_non_zero_u128(field_element: FieldElement) -> NonZeroU128 {
        let value: u128 = if field_element == FieldElement::ZERO {
            1
        } else {
            field_element.try_into().expect("FieldElement is more than u128")
        };
        NonZeroU128::new(value).expect("Failed to convert field_element to NonZeroU128")
    }

    if l1_gas_price.price_in_wei == FieldElement::ZERO {
        None
    } else {
        Some(GasPrices {
            eth_l1_gas_price: field_element_to_non_zero_u128(l1_gas_price.price_in_wei),
            strk_l1_gas_price: field_element_to_non_zero_u128(l1_gas_price.price_in_fri),
            eth_l1_data_gas_price: field_element_to_non_zero_u128(l1_data_gas_price.price_in_wei),
            strk_l1_data_gas_price: field_element_to_non_zero_u128(l1_data_gas_price.price_in_fri),
        })
    }
}

fn l1_da_mode(
    mode: starknet_core::types::L1DataAvailabilityMode,
) -> starknet_api::data_availability::L1DataAvailabilityMode {
    match mode {
        starknet_core::types::L1DataAvailabilityMode::Calldata => {
            starknet_api::data_availability::L1DataAvailabilityMode::Calldata
        }
        starknet_core::types::L1DataAvailabilityMode::Blob => {
            starknet_api::data_availability::L1DataAvailabilityMode::Blob
        }
    }
}

fn events(receipts: &[p::ConfirmedTransactionReceipt]) -> Vec<starknet_api::transaction::Event> {
    receipts.iter().flat_map(|r| &r.events).map(event).collect()
}

fn event(event: &p::Event) -> starknet_api::transaction::Event {
    use starknet_api::transaction::{EventContent, EventData, EventKey};

    Event {
        from_address: contract_address(event.from_address),
        content: EventContent {
            keys: event.keys.iter().copied().map(felt).map(EventKey).collect(),
            data: EventData(event.data.iter().copied().map(felt).collect()),
        },
    }
}

fn felt(field_element: starknet_ff::FieldElement) -> starknet_api::hash::StarkFelt {
    starknet_api::hash::StarkFelt::new(field_element.to_bytes_be()).unwrap()
}

pub fn state_update(state_update: StateUpdateProvider) -> PendingStateUpdate {
    let old_root = state_update.old_root;
    let state_diff = state_diff(state_update.state_diff);

    // StateUpdateCore { block_hash, old_root, new_root, state_diff }
    PendingStateUpdate { old_root, state_diff }
}

fn state_diff(state_diff: StateDiffProvider) -> StateDiffCore {
    let storage_diffs = storage_diffs(state_diff.storage_diffs);
    let deprecated_declared_classes = state_diff.old_declared_contracts;
    let declared_classes = declared_classes(state_diff.declared_classes);
    let deployed_contracts = deployed_contracts(state_diff.deployed_contracts);
    let replaced_classes = replaced_classes(state_diff.replaced_classes);
    let nonces = nonces(state_diff.nonces);

    StateDiffCore {
        storage_diffs,
        deprecated_declared_classes,
        declared_classes,
        deployed_contracts,
        replaced_classes,
        nonces,
    }
}

fn storage_diffs(storage_diffs: HashMap<FieldElement, Vec<StorageDiffProvider>>) -> Vec<ContractStorageDiffItem> {
    storage_diffs
        .into_iter()
        .map(|(address, entries)| ContractStorageDiffItem { address, storage_entries: storage_entries(entries) })
        .collect()
}

fn storage_entries(storage_entries: Vec<StorageDiffProvider>) -> Vec<StorageEntry> {
    storage_entries.into_iter().map(|StorageDiffProvider { key, value }| StorageEntry { key, value }).collect()
}

fn declared_classes(declared_classes: Vec<DeclaredContract>) -> Vec<DeclaredClassItem> {
    declared_classes
        .into_iter()
        .map(|DeclaredContract { class_hash, compiled_class_hash }| DeclaredClassItem {
            class_hash,
            compiled_class_hash,
        })
        .collect()
}

fn deployed_contracts(deplyed_contracts: Vec<DeployedContract>) -> Vec<DeployedContractItem> {
    deplyed_contracts
        .into_iter()
        .map(|DeployedContract { address, class_hash }| DeployedContractItem { address, class_hash })
        .collect()
}

fn replaced_classes(replaced_classes: Vec<DeployedContract>) -> Vec<ReplacedClassItem> {
    replaced_classes
        .into_iter()
        .map(|DeployedContract { address, class_hash }| ReplacedClassItem { contract_address: address, class_hash })
        .collect()
}

fn nonces(nonces: HashMap<FieldElement, FieldElement>) -> Vec<NonceUpdate> {
    // TODO: make sure the order is `contract_address` -> `nonce`
    // and not `nonce` -> `contract_address`
    nonces.into_iter().map(|(contract_address, nonce)| NonceUpdate { contract_address, nonce }).collect()
}<|MERGE_RESOLUTION|>--- conflicted
+++ resolved
@@ -33,13 +33,8 @@
 }
 
 /// Compute heavy, this should only be called in a rayon ctx
-<<<<<<< HEAD
-pub fn convert_block(block: p::Block, chain_id: Felt) -> Result<DeoxysBlock, L2SyncError> {
-    // converts starknet_provider transactions and events to mp_transactions and starknet_api events
-=======
-pub fn convert_block(block: p::Block, chain_id: StarkFelt) -> Result<ConvertedBlock, L2SyncError> {
+pub fn convert_block(block: p::Block, chain_id: Felt) -> Result<ConvertedBlock, L2SyncError> {
     // converts starknet_provider transactions and events to dp_transactions and starknet_api events
->>>>>>> a9ada2b0
     let transactions = transactions(block.transactions);
     let reverted_transactions = reverted_transactions(&block.transaction_receipts);
     let events = events(&block.transaction_receipts);
