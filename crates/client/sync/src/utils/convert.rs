//! Converts types from [`starknet_providers`] to deoxys's expected types.

use std::collections::HashMap;
use std::num::NonZeroU128;
use std::sync::Arc;

use blockifier::block::GasPrices;
use mp_block::{DeoxysBlock, DeoxysBlockInfo, DeoxysBlockInner};
use mp_felt::Felt252Wrapper;
use starknet_api::block::BlockHash;
use starknet_api::hash::StarkFelt;
use starknet_api::transaction::{
    DeclareTransaction, DeployAccountTransaction, DeployAccountTransactionV1, DeployTransaction, Event,
    InvokeTransaction, L1HandlerTransaction, Transaction, TransactionHash,
};
use starknet_core::types::{
    ContractStorageDiffItem, DeclaredClassItem, DeployedContractItem, NonceUpdate, PendingStateUpdate,
    ReplacedClassItem, StateDiff as StateDiffCore, StorageEntry,
};
use starknet_ff::FieldElement;
use starknet_providers::sequencer::models::state_update::{
    DeclaredContract, DeployedContract, StateDiff as StateDiffProvider, StorageDiff as StorageDiffProvider,
};
use starknet_providers::sequencer::models::{self as p, StateUpdate as StateUpdateProvider};
use starknet_types_core::felt::Felt;

use crate::commitments::calculate_tx_and_event_commitments;
use crate::l2::L2SyncError;

/// Compute heavy, this should only be called in a rayon ctx
pub fn convert_block(block: p::Block, chain_id: StarkFelt) -> Result<DeoxysBlock, L2SyncError> {
    // converts starknet_provider transactions and events to mp_transactions and starknet_api events
    let transactions = transactions(block.transactions);
    let events = events(&block.transaction_receipts);
    let parent_block_hash = felt(block.parent_block_hash);
    let block_hash = block.block_hash.expect("no block hash provided");
    let block_number = block.block_number.expect("no block number provided");
    let block_timestamp = block.timestamp;
    let global_state_root = felt(block.state_root.expect("no state root provided"));
    let sequencer_address = block.sequencer_address.map_or(contract_address(FieldElement::ZERO), contract_address);
    let transaction_count = transactions.len() as u128;
    let event_count = events.len() as u128;

    let ((transaction_commitment, txs_hashes), event_commitment) =
        commitments(&transactions, &events, block_number, chain_id);

    // Provisory conversion while Starknet-api doesn't support the universal `Felt` type
    let transaction_commitment = Felt252Wrapper::from(transaction_commitment).into();
    let event_commitment = Felt252Wrapper::from(event_commitment).into();
    let txs_hashes: Vec<StarkFelt> = txs_hashes.into_iter().map(Felt252Wrapper::from).map(Into::into).collect();

    let protocol_version = starknet_version(&block.starknet_version);
    let l1_gas_price = resource_price(block.l1_gas_price, block.l1_data_gas_price);
    let l1_da_mode = l1_da_mode(block.l1_da_mode);
    let extra_data = Some(mp_block::U256::from_big_endian(&block_hash.to_bytes_be()));

    let header = mp_block::Header {
        parent_block_hash,
        block_number,
        block_timestamp,
        global_state_root,
        sequencer_address,
        transaction_count,
        transaction_commitment,
        event_count,
        event_commitment,
        protocol_version,
        l1_gas_price,
        l1_da_mode,
        extra_data,
    };

    let computed_block_hash: FieldElement = header.hash::<mp_hashers::pedersen::PedersenHasher>().into();
    // mismatched block hash is allowed for blocks 1466..=2242
    if computed_block_hash != block_hash && !(1466..=2242).contains(&block_number) {
        return Err(L2SyncError::MismatchedBlockHash(block_number));
    }
    let ordered_events: Vec<mp_block::OrderedEvents> = block
        .transaction_receipts
        .iter()
        .enumerate()
        .filter(|(_, r)| !r.events.is_empty())
        .map(|(i, r)| mp_block::OrderedEvents::new(i as u128, r.events.iter().map(event).collect()))
        .collect();

<<<<<<< HEAD
    Ok(ConvertedBlock {
        block: DeoxysBlock::new(header, transactions, ordered_events),
        block_hash: felt(block_hash),
        txs_hashes,
    })
=======
    let block = DeoxysBlock::new(
        DeoxysBlockInfo::new(
            header,
            txs_hashes.into_iter().map(felt).map(TransactionHash).collect(),
            BlockHash(felt(block_hash)),
        ),
        DeoxysBlockInner::new(transactions, ordered_events),
    );

    Ok(block)
>>>>>>> 244831c1
}

fn transactions(txs: Vec<p::TransactionType>) -> Vec<Transaction> {
    txs.into_iter().map(transaction).collect()
}

fn transaction(transaction: p::TransactionType) -> Transaction {
    match transaction {
        p::TransactionType::Declare(tx) => Transaction::Declare(declare_transaction(tx)),
        p::TransactionType::Deploy(tx) => Transaction::Deploy(deploy_transaction(tx)),
        p::TransactionType::DeployAccount(tx) => Transaction::DeployAccount(deploy_account_transaction(tx)),
        p::TransactionType::InvokeFunction(tx) => Transaction::Invoke(invoke_transaction(tx)),
        p::TransactionType::L1Handler(tx) => Transaction::L1Handler(l1_handler_transaction(tx)),
    }
}

fn declare_transaction(tx: p::DeclareTransaction) -> DeclareTransaction {
    if tx.version == FieldElement::ZERO {
        DeclareTransaction::V0(starknet_api::transaction::DeclareTransactionV0V1 {
            max_fee: fee(tx.max_fee.expect("no max fee provided")),
            signature: signature(tx.signature),
            nonce: nonce(tx.nonce),
            class_hash: class_hash(tx.class_hash),
            sender_address: contract_address(tx.sender_address),
        })
    } else if tx.version == FieldElement::ONE {
        DeclareTransaction::V1(starknet_api::transaction::DeclareTransactionV0V1 {
            max_fee: fee(tx.max_fee.expect("no max fee provided")),
            signature: signature(tx.signature),
            nonce: nonce(tx.nonce),
            class_hash: class_hash(tx.class_hash),
            sender_address: contract_address(tx.sender_address),
        })
    } else if tx.version == FieldElement::TWO {
        DeclareTransaction::V2(starknet_api::transaction::DeclareTransactionV2 {
            max_fee: fee(tx.max_fee.expect("no max fee provided")),
            signature: signature(tx.signature),
            nonce: nonce(tx.nonce),
            class_hash: class_hash(tx.class_hash),
            compiled_class_hash: compiled_class_hash(tx.compiled_class_hash.expect("no compiled class hash provided")),
            sender_address: contract_address(tx.sender_address),
        })
    } else if tx.version == FieldElement::THREE {
        DeclareTransaction::V3(starknet_api::transaction::DeclareTransactionV3 {
            resource_bounds: resource_bounds(tx.resource_bounds.expect("no resource bounds provided")),
            tip: tip(tx.tip.expect("no tip provided")),
            signature: signature(tx.signature),
            nonce: nonce(tx.nonce),
            class_hash: class_hash(tx.class_hash),
            compiled_class_hash: compiled_class_hash(tx.compiled_class_hash.expect("no compiled class hash provided")),
            sender_address: contract_address(tx.sender_address),
            nonce_data_availability_mode: data_availability_mode(
                tx.nonce_data_availability_mode.expect("no nonce_data_availability_mode provided"),
            ),
            fee_data_availability_mode: data_availability_mode(
                tx.fee_data_availability_mode.expect("no fee_data_availability_mode provided"),
            ),
            paymaster_data: paymaster_data(tx.paymaster_data.expect("no paymaster_data provided")),
            account_deployment_data: account_deployment_data(
                tx.account_deployment_data.expect("no account_deployment_data provided"),
            ),
        })
    } else {
        panic!("declare transaction version not supported");
    }
}

fn deploy_transaction(tx: p::DeployTransaction) -> DeployTransaction {
    DeployTransaction {
        version: transaction_version(tx.version),
        class_hash: class_hash(tx.class_hash),
        contract_address_salt: contract_address_salt(tx.contract_address_salt),
        constructor_calldata: call_data(tx.constructor_calldata),
    }
}

fn deploy_account_transaction(tx: p::DeployAccountTransaction) -> DeployAccountTransaction {
    match deploy_account_transaction_version(&tx) {
        1 => DeployAccountTransaction::V1(DeployAccountTransactionV1 {
            max_fee: fee(tx.max_fee.expect("no max fee provided")),
            signature: signature(tx.signature),
            nonce: nonce(tx.nonce),
            class_hash: class_hash(tx.class_hash),
            contract_address_salt: contract_address_salt(tx.contract_address_salt),
            constructor_calldata: call_data(tx.constructor_calldata),
        }),

        3 => DeployAccountTransaction::V3(starknet_api::transaction::DeployAccountTransactionV3 {
            resource_bounds: resource_bounds(tx.resource_bounds.expect("no resource bounds provided")),
            tip: tip(tx.tip.expect("no tip provided")),
            signature: signature(tx.signature),
            nonce: nonce(tx.nonce),
            class_hash: class_hash(tx.class_hash),
            contract_address_salt: contract_address_salt(tx.contract_address_salt),
            constructor_calldata: call_data(tx.constructor_calldata),
            nonce_data_availability_mode: data_availability_mode(
                tx.nonce_data_availability_mode.expect("no nonce_data_availability_mode provided"),
            ),
            fee_data_availability_mode: data_availability_mode(
                tx.fee_data_availability_mode.expect("no fee_data_availability_mode provided"),
            ),
            paymaster_data: paymaster_data(tx.paymaster_data.expect("no paymaster_data provided")),
        }),

        _ => panic!("deploy account transaction version not supported"),
    }
}

// TODO: implement something better than this
fn deploy_account_transaction_version(tx: &p::DeployAccountTransaction) -> u8 {
    if tx.resource_bounds.is_some() { 3 } else { 1 }
}

fn invoke_transaction(tx: p::InvokeFunctionTransaction) -> InvokeTransaction {
    if tx.version == FieldElement::ZERO {
        InvokeTransaction::V0(starknet_api::transaction::InvokeTransactionV0 {
            max_fee: fee(tx.max_fee.expect("no max fee provided")),
            signature: signature(tx.signature),
            contract_address: contract_address(tx.sender_address),
            entry_point_selector: entry_point(tx.entry_point_selector.expect("no entry_point_selector provided")),
            calldata: call_data(tx.calldata),
        })
    } else if tx.version == FieldElement::ONE {
        InvokeTransaction::V1(starknet_api::transaction::InvokeTransactionV1 {
            max_fee: fee(tx.max_fee.expect("no max fee provided")),
            signature: signature(tx.signature),
            nonce: nonce(tx.nonce.expect("no nonce provided")),
            sender_address: contract_address(tx.sender_address),
            calldata: call_data(tx.calldata),
        })
    } else if tx.version == FieldElement::THREE {
        InvokeTransaction::V3(starknet_api::transaction::InvokeTransactionV3 {
            resource_bounds: resource_bounds(tx.resource_bounds.expect("no resource bounds provided")),
            tip: tip(tx.tip.expect("no tip provided")),
            signature: signature(tx.signature),
            nonce: nonce(tx.nonce.expect("no nonce provided")),
            sender_address: contract_address(tx.sender_address),
            calldata: call_data(tx.calldata),
            nonce_data_availability_mode: data_availability_mode(
                tx.nonce_data_availability_mode.expect("no nonce_data_availability_mode provided"),
            ),
            fee_data_availability_mode: data_availability_mode(
                tx.fee_data_availability_mode.expect("no fee_data_availability_mode provided"),
            ),
            paymaster_data: paymaster_data(tx.paymaster_data.expect("no paymaster_data provided")),
            account_deployment_data: account_deployment_data(
                tx.account_deployment_data.expect("no account_deployment_data provided"),
            ),
        })
    } else {
        panic!("invoke transaction version not supported");
    }
}

fn l1_handler_transaction(tx: p::L1HandlerTransaction) -> L1HandlerTransaction {
    L1HandlerTransaction {
        version: transaction_version(tx.version),
        nonce: nonce(tx.nonce.unwrap_or_default()), // TODO check when a L1Ha
        contract_address: contract_address(tx.contract_address),
        entry_point_selector: entry_point(tx.entry_point_selector),
        calldata: call_data(tx.calldata),
    }
}

/// Converts a starknet version string to a felt value.
/// If the string contains more than 31 bytes, the function panics.
fn starknet_version(version: &Option<String>) -> Felt252Wrapper {
    match version {
        Some(version) => {
            Felt252Wrapper::try_from(version.as_bytes()).expect("Failed to convert version to felt: string is too long")
        }
        None => Felt252Wrapper::ZERO,
    }
}

fn fee(felt: starknet_ff::FieldElement) -> starknet_api::transaction::Fee {
    starknet_api::transaction::Fee(felt.try_into().expect("Value out of range for u128"))
}

fn signature(signature: Vec<starknet_ff::FieldElement>) -> starknet_api::transaction::TransactionSignature {
    starknet_api::transaction::TransactionSignature(signature.into_iter().map(felt).collect())
}

fn contract_address(address: starknet_ff::FieldElement) -> starknet_api::core::ContractAddress {
    starknet_api::core::ContractAddress(starknet_api::core::PatriciaKey(felt(address)))
}

fn entry_point(entry_point: starknet_ff::FieldElement) -> starknet_api::core::EntryPointSelector {
    starknet_api::core::EntryPointSelector(felt(entry_point))
}

fn call_data(call_data: Vec<starknet_ff::FieldElement>) -> starknet_api::transaction::Calldata {
    starknet_api::transaction::Calldata(Arc::new(call_data.into_iter().map(felt).collect()))
}

fn nonce(nonce: starknet_ff::FieldElement) -> starknet_api::core::Nonce {
    starknet_api::core::Nonce(felt(nonce))
}

fn class_hash(class_hash: starknet_ff::FieldElement) -> starknet_api::core::ClassHash {
    starknet_api::core::ClassHash(felt(class_hash))
}

fn compiled_class_hash(compiled_class_hash: starknet_ff::FieldElement) -> starknet_api::core::CompiledClassHash {
    starknet_api::core::CompiledClassHash(felt(compiled_class_hash))
}

fn contract_address_salt(
    contract_address_salt: starknet_ff::FieldElement,
) -> starknet_api::transaction::ContractAddressSalt {
    starknet_api::transaction::ContractAddressSalt(felt(contract_address_salt))
}

fn transaction_version(version: starknet_ff::FieldElement) -> starknet_api::transaction::TransactionVersion {
    starknet_api::transaction::TransactionVersion(felt(version))
}

fn resource_bounds(
    ressource_bounds: starknet_providers::sequencer::models::ResourceBoundsMapping,
) -> starknet_api::transaction::ResourceBoundsMapping {
    starknet_api::transaction::ResourceBoundsMapping::try_from(vec![
        (
            starknet_api::transaction::Resource::L1Gas,
            starknet_api::transaction::ResourceBounds {
                max_amount: ressource_bounds.l1_gas.max_amount,
                max_price_per_unit: ressource_bounds.l1_gas.max_price_per_unit,
            },
        ),
        (
            starknet_api::transaction::Resource::L2Gas,
            starknet_api::transaction::ResourceBounds {
                max_amount: ressource_bounds.l2_gas.max_amount,
                max_price_per_unit: ressource_bounds.l2_gas.max_price_per_unit,
            },
        ),
    ])
    .expect("Failed to convert resource bounds")
}

fn tip(tip: u64) -> starknet_api::transaction::Tip {
    starknet_api::transaction::Tip(tip)
}

fn data_availability_mode(
    mode: starknet_providers::sequencer::models::DataAvailabilityMode,
) -> starknet_api::data_availability::DataAvailabilityMode {
    match mode {
        starknet_providers::sequencer::models::DataAvailabilityMode::L1 => {
            starknet_api::data_availability::DataAvailabilityMode::L1
        }
        starknet_providers::sequencer::models::DataAvailabilityMode::L2 => {
            starknet_api::data_availability::DataAvailabilityMode::L2
        }
    }
}

fn paymaster_data(paymaster_data: Vec<FieldElement>) -> starknet_api::transaction::PaymasterData {
    starknet_api::transaction::PaymasterData(paymaster_data.into_iter().map(felt).collect())
}

fn account_deployment_data(
    account_deployment_data: Vec<FieldElement>,
) -> starknet_api::transaction::AccountDeploymentData {
    starknet_api::transaction::AccountDeploymentData(account_deployment_data.into_iter().map(felt).collect())
}

/// Converts the l1 gas price and l1 data gas price to a GasPrices struct, if the l1 gas price is
/// not 0. If the l1 gas price is 0, returns None.
/// The other prices are converted to NonZeroU128, with 0 being converted to 1.
fn resource_price(
    l1_gas_price: starknet_core::types::ResourcePrice,
    l1_data_gas_price: starknet_core::types::ResourcePrice,
) -> Option<GasPrices> {
    /// Converts a FieldElement to a NonZeroU128, with 0 being converted to 1.
    fn field_element_to_non_zero_u128(field_element: FieldElement) -> NonZeroU128 {
        let value: u128 = if field_element == FieldElement::ZERO {
            1
        } else {
            field_element.try_into().expect("FieldElement is more than u128")
        };
        NonZeroU128::new(value).expect("Failed to convert field_element to NonZeroU128")
    }

    if l1_gas_price.price_in_wei == FieldElement::ZERO {
        None
    } else {
        Some(GasPrices {
            eth_l1_gas_price: field_element_to_non_zero_u128(l1_gas_price.price_in_wei),
            strk_l1_gas_price: field_element_to_non_zero_u128(l1_gas_price.price_in_fri),
            eth_l1_data_gas_price: field_element_to_non_zero_u128(l1_data_gas_price.price_in_wei),
            strk_l1_data_gas_price: field_element_to_non_zero_u128(l1_data_gas_price.price_in_fri),
        })
    }
}

fn l1_da_mode(
    mode: starknet_core::types::L1DataAvailabilityMode,
) -> starknet_api::data_availability::L1DataAvailabilityMode {
    match mode {
        starknet_core::types::L1DataAvailabilityMode::Calldata => {
            starknet_api::data_availability::L1DataAvailabilityMode::Calldata
        }
        starknet_core::types::L1DataAvailabilityMode::Blob => {
            starknet_api::data_availability::L1DataAvailabilityMode::Blob
        }
    }
}

fn events(receipts: &[p::ConfirmedTransactionReceipt]) -> Vec<starknet_api::transaction::Event> {
    receipts.iter().flat_map(|r| &r.events).map(event).collect()
}

fn event(event: &p::Event) -> starknet_api::transaction::Event {
    use starknet_api::transaction::{EventContent, EventData, EventKey};

    Event {
        from_address: contract_address(event.from_address),
        content: EventContent {
            keys: event.keys.iter().copied().map(felt).map(EventKey).collect(),
            data: EventData(event.data.iter().copied().map(felt).collect()),
        },
    }
}

fn commitments(
    transactions: &[starknet_api::transaction::Transaction],
    events: &[starknet_api::transaction::Event],
    block_number: u64,
<<<<<<< HEAD
) -> ((Felt, Vec<Felt>), Felt) {
    let chain_id = chain_id();

=======
    chain_id: StarkFelt,
) -> ((StarkFelt, Vec<FieldElement>), StarkFelt) {
>>>>>>> 244831c1
    let ((commitment_tx, txs_hashes), commitment_event) =
        calculate_tx_and_event_commitments(transactions, events, chain_id.into(), block_number);

    ((commitment_tx, txs_hashes), commitment_event)
}

fn felt(field_element: starknet_ff::FieldElement) -> starknet_api::hash::StarkFelt {
    starknet_api::hash::StarkFelt::new(field_element.to_bytes_be()).unwrap()
}

pub fn state_update(state_update: StateUpdateProvider) -> PendingStateUpdate {
    let old_root = state_update.old_root;
    let state_diff = state_diff(state_update.state_diff);

    // StateUpdateCore { block_hash, old_root, new_root, state_diff }
    PendingStateUpdate { old_root, state_diff }
}

fn state_diff(state_diff: StateDiffProvider) -> StateDiffCore {
    let storage_diffs = storage_diffs(state_diff.storage_diffs);
    let deprecated_declared_classes = state_diff.old_declared_contracts;
    let declared_classes = declared_classes(state_diff.declared_classes);
    let deployed_contracts = deployed_contracts(state_diff.deployed_contracts);
    let replaced_classes = replaced_classes(state_diff.replaced_classes);
    let nonces = nonces(state_diff.nonces);

    StateDiffCore {
        storage_diffs,
        deprecated_declared_classes,
        declared_classes,
        deployed_contracts,
        replaced_classes,
        nonces,
    }
}

fn storage_diffs(storage_diffs: HashMap<FieldElement, Vec<StorageDiffProvider>>) -> Vec<ContractStorageDiffItem> {
    storage_diffs
        .into_iter()
        .map(|(address, entries)| ContractStorageDiffItem { address, storage_entries: storage_entries(entries) })
        .collect()
}

fn storage_entries(storage_entries: Vec<StorageDiffProvider>) -> Vec<StorageEntry> {
    storage_entries.into_iter().map(|StorageDiffProvider { key, value }| StorageEntry { key, value }).collect()
}

fn declared_classes(declared_classes: Vec<DeclaredContract>) -> Vec<DeclaredClassItem> {
    declared_classes
        .into_iter()
        .map(|DeclaredContract { class_hash, compiled_class_hash }| DeclaredClassItem {
            class_hash,
            compiled_class_hash,
        })
        .collect()
}

fn deployed_contracts(deplyed_contracts: Vec<DeployedContract>) -> Vec<DeployedContractItem> {
    deplyed_contracts
        .into_iter()
        .map(|DeployedContract { address, class_hash }| DeployedContractItem { address, class_hash })
        .collect()
}

fn replaced_classes(replaced_classes: Vec<DeployedContract>) -> Vec<ReplacedClassItem> {
    replaced_classes
        .into_iter()
        .map(|DeployedContract { address, class_hash }| ReplacedClassItem { contract_address: address, class_hash })
        .collect()
}

fn nonces(nonces: HashMap<FieldElement, FieldElement>) -> Vec<NonceUpdate> {
    // TODO: make sure the order is `contract_address` -> `nonce`
    // and not `nonce` -> `contract_address`
    nonces.into_iter().map(|(contract_address, nonce)| NonceUpdate { contract_address, nonce }).collect()
}<|MERGE_RESOLUTION|>--- conflicted
+++ resolved
@@ -83,24 +83,16 @@
         .map(|(i, r)| mp_block::OrderedEvents::new(i as u128, r.events.iter().map(event).collect()))
         .collect();
 
-<<<<<<< HEAD
-    Ok(ConvertedBlock {
-        block: DeoxysBlock::new(header, transactions, ordered_events),
-        block_hash: felt(block_hash),
-        txs_hashes,
-    })
-=======
     let block = DeoxysBlock::new(
         DeoxysBlockInfo::new(
             header,
-            txs_hashes.into_iter().map(felt).map(TransactionHash).collect(),
+            txs_hashes.into_iter().map(TransactionHash).collect(),
             BlockHash(felt(block_hash)),
         ),
         DeoxysBlockInner::new(transactions, ordered_events),
     );
 
     Ok(block)
->>>>>>> 244831c1
 }
 
 fn transactions(txs: Vec<p::TransactionType>) -> Vec<Transaction> {
@@ -429,14 +421,8 @@
     transactions: &[starknet_api::transaction::Transaction],
     events: &[starknet_api::transaction::Event],
     block_number: u64,
-<<<<<<< HEAD
+    chain_id: StarkFelt,
 ) -> ((Felt, Vec<Felt>), Felt) {
-    let chain_id = chain_id();
-
-=======
-    chain_id: StarkFelt,
-) -> ((StarkFelt, Vec<FieldElement>), StarkFelt) {
->>>>>>> 244831c1
     let ((commitment_tx, txs_hashes), commitment_event) =
         calculate_tx_and_event_commitments(transactions, events, chain_id.into(), block_number);
 
