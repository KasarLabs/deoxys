//! Converts types from [`starknet_providers`] to deoxys's expected types.

use std::collections::HashMap;
use std::num::NonZeroU128;
use std::sync::Arc;

use blockifier::block::GasPrices;
use mp_block::{DeoxysBlock, DeoxysBlockInfo, DeoxysBlockInner};
use mp_felt::FeltWrapper;
use starknet_api::block::BlockHash;
use starknet_api::hash::StarkFelt;
use starknet_api::transaction::{
    DeclareTransaction, DeployAccountTransaction, DeployAccountTransactionV1, DeployTransaction, Event,
    InvokeTransaction, L1HandlerTransaction, Transaction, TransactionHash,
};
use starknet_core::types::{
    ContractStorageDiffItem, DeclaredClassItem, DeployedContractItem, NonceUpdate, PendingStateUpdate,
    ReplacedClassItem, StateDiff as StateDiffCore, StorageEntry,
};
use starknet_ff::FieldElement;
use starknet_providers::sequencer::models::state_update::{
    DeclaredContract, DeployedContract, StateDiff as StateDiffProvider, StorageDiff as StorageDiffProvider,
};
use starknet_providers::sequencer::models::{self as p, StateUpdate as StateUpdateProvider};

use starknet_types_core::felt::Felt;

use crate::commitments::calculate_tx_and_event_commitments;
use crate::l2::L2SyncError;

/// Compute heavy, this should only be called in a rayon ctx
pub fn convert_block(block: p::Block, chain_id: Felt) -> Result<DeoxysBlock, L2SyncError> {
    // converts starknet_provider transactions and events to mp_transactions and starknet_api events
    let transactions = transactions(block.transactions);
    let events = events(&block.transaction_receipts);
    let parent_block_hash = felt(block.parent_block_hash);
    let block_hash = block.block_hash.expect("no block hash provided");
    let block_number = block.block_number.expect("no block number provided");
    let block_timestamp = block.timestamp;
    let global_state_root = felt(block.state_root.expect("no state root provided"));
    let sequencer_address = block.sequencer_address.map_or(contract_address(FieldElement::ZERO), contract_address);
    let transaction_count = transactions.len() as u128;
    let event_count = events.len() as u128;

    let ((transaction_commitment, txs_hashes), event_commitment) =
        calculate_tx_and_event_commitments(&transactions, &events, chain_id.into(), block_number);

    // Provisory conversion while Starknet-api doesn't support the universal `Felt` type
<<<<<<< HEAD
    let transaction_commitment = transaction_commitment.into_stark_felt();
    let event_commitment = event_commitment.into_stark_felt();
    let txs_hashes: Vec<StarkFelt> = txs_hashes.iter().map(|felt| (*felt).into_stark_felt()).collect();
    if block_number == 524439 {
        for hash in &txs_hashes {
            println!("\"{}\"", hash);
        }
    }
=======
    let transaction_commitment = Felt252Wrapper::from(transaction_commitment).into();
    let event_commitment = Felt252Wrapper::from(event_commitment).into();
    let txs_hashes: Vec<StarkFelt> = txs_hashes.into_iter().map(Felt252Wrapper::from).map(Into::into).collect();
>>>>>>> c3c1129e
    let protocol_version = starknet_version(&block.starknet_version);
    let l1_gas_price = resource_price(block.l1_gas_price, block.l1_data_gas_price);
    let l1_da_mode = l1_da_mode(block.l1_da_mode);
    let extra_data = Some(mp_block::U256::from_big_endian(&block_hash.to_bytes_be()));

    let header = mp_block::Header {
        parent_block_hash,
        block_number,
        block_timestamp,
        global_state_root,
        sequencer_address,
        transaction_count,
        transaction_commitment,
        event_count,
        event_commitment,
        protocol_version: protocol_version.into_stark_felt(), 
        l1_gas_price,
        l1_da_mode,
        extra_data,
    };

    let computed_block_hash: FieldElement = header.hash().into_field_element();
    // mismatched block hash is allowed for blocks 1466..=2242
    if computed_block_hash != block_hash && !(1466..=2242).contains(&block_number) {
        return Err(L2SyncError::MismatchedBlockHash(block_number));
    }
    let ordered_events: Vec<mp_block::OrderedEvents> = block
        .transaction_receipts
        .iter()
        .enumerate()
        .filter(|(_, r)| !r.events.is_empty())
        .map(|(i, r)| mp_block::OrderedEvents::new(i as u128, r.events.iter().map(event).collect()))
        .collect();

    let block = DeoxysBlock::new(
        DeoxysBlockInfo::new(
            header,
            txs_hashes.into_iter().map(TransactionHash).collect(),
            BlockHash(felt(block_hash)),
        ),
        DeoxysBlockInner::new(transactions, ordered_events),
    );

    Ok(block)
}

fn transactions(txs: Vec<p::TransactionType>) -> Vec<Transaction> {
    txs.into_iter().map(transaction).collect()
}

fn transaction(transaction: p::TransactionType) -> Transaction {
    match transaction {
        p::TransactionType::Declare(tx) => Transaction::Declare(declare_transaction(tx)),
        p::TransactionType::Deploy(tx) => Transaction::Deploy(deploy_transaction(tx)),
        p::TransactionType::DeployAccount(tx) => Transaction::DeployAccount(deploy_account_transaction(tx)),
        p::TransactionType::InvokeFunction(tx) => Transaction::Invoke(invoke_transaction(tx)),
        p::TransactionType::L1Handler(tx) => Transaction::L1Handler(l1_handler_transaction(tx)),
    }
}

fn declare_transaction(tx: p::DeclareTransaction) -> DeclareTransaction {
    if tx.version == FieldElement::ZERO {
        DeclareTransaction::V0(starknet_api::transaction::DeclareTransactionV0V1 {
            max_fee: fee(tx.max_fee.expect("no max fee provided")),
            signature: signature(tx.signature),
            nonce: nonce(tx.nonce),
            class_hash: class_hash(tx.class_hash),
            sender_address: contract_address(tx.sender_address),
        })
    } else if tx.version == FieldElement::ONE {
        DeclareTransaction::V1(starknet_api::transaction::DeclareTransactionV0V1 {
            max_fee: fee(tx.max_fee.expect("no max fee provided")),
            signature: signature(tx.signature),
            nonce: nonce(tx.nonce),
            class_hash: class_hash(tx.class_hash),
            sender_address: contract_address(tx.sender_address),
        })
    } else if tx.version == FieldElement::TWO {
        DeclareTransaction::V2(starknet_api::transaction::DeclareTransactionV2 {
            max_fee: fee(tx.max_fee.expect("no max fee provided")),
            signature: signature(tx.signature),
            nonce: nonce(tx.nonce),
            class_hash: class_hash(tx.class_hash),
            compiled_class_hash: compiled_class_hash(tx.compiled_class_hash.expect("no compiled class hash provided")),
            sender_address: contract_address(tx.sender_address),
        })
    } else if tx.version == FieldElement::THREE {
        DeclareTransaction::V3(starknet_api::transaction::DeclareTransactionV3 {
            resource_bounds: resource_bounds(tx.resource_bounds.expect("no resource bounds provided")),
            tip: tip(tx.tip.expect("no tip provided")),
            signature: signature(tx.signature),
            nonce: nonce(tx.nonce),
            class_hash: class_hash(tx.class_hash),
            compiled_class_hash: compiled_class_hash(tx.compiled_class_hash.expect("no compiled class hash provided")),
            sender_address: contract_address(tx.sender_address),
            nonce_data_availability_mode: data_availability_mode(
                tx.nonce_data_availability_mode.expect("no nonce_data_availability_mode provided"),
            ),
            fee_data_availability_mode: data_availability_mode(
                tx.fee_data_availability_mode.expect("no fee_data_availability_mode provided"),
            ),
            paymaster_data: paymaster_data(tx.paymaster_data.expect("no paymaster_data provided")),
            account_deployment_data: account_deployment_data(
                tx.account_deployment_data.expect("no account_deployment_data provided"),
            ),
        })
    } else {
        panic!("declare transaction version not supported");
    }
}

fn deploy_transaction(tx: p::DeployTransaction) -> DeployTransaction {
    DeployTransaction {
        version: transaction_version(tx.version),
        class_hash: class_hash(tx.class_hash),
        contract_address_salt: contract_address_salt(tx.contract_address_salt),
        constructor_calldata: call_data(tx.constructor_calldata),
    }
}

fn deploy_account_transaction(tx: p::DeployAccountTransaction) -> DeployAccountTransaction {
    match deploy_account_transaction_version(&tx) {
        1 => DeployAccountTransaction::V1(DeployAccountTransactionV1 {
            max_fee: fee(tx.max_fee.expect("no max fee provided")),
            signature: signature(tx.signature),
            nonce: nonce(tx.nonce),
            class_hash: class_hash(tx.class_hash),
            contract_address_salt: contract_address_salt(tx.contract_address_salt),
            constructor_calldata: call_data(tx.constructor_calldata),
        }),

        3 => DeployAccountTransaction::V3(starknet_api::transaction::DeployAccountTransactionV3 {
            resource_bounds: resource_bounds(tx.resource_bounds.expect("no resource bounds provided")),
            tip: tip(tx.tip.expect("no tip provided")),
            signature: signature(tx.signature),
            nonce: nonce(tx.nonce),
            class_hash: class_hash(tx.class_hash),
            contract_address_salt: contract_address_salt(tx.contract_address_salt),
            constructor_calldata: call_data(tx.constructor_calldata),
            nonce_data_availability_mode: data_availability_mode(
                tx.nonce_data_availability_mode.expect("no nonce_data_availability_mode provided"),
            ),
            fee_data_availability_mode: data_availability_mode(
                tx.fee_data_availability_mode.expect("no fee_data_availability_mode provided"),
            ),
            paymaster_data: paymaster_data(tx.paymaster_data.expect("no paymaster_data provided")),
        }),

        _ => panic!("deploy account transaction version not supported"),
    }
}

// TODO: implement something better than this
fn deploy_account_transaction_version(tx: &p::DeployAccountTransaction) -> u8 {
    if tx.resource_bounds.is_some() {
        3
    } else {
        1
    }
}

fn invoke_transaction(tx: p::InvokeFunctionTransaction) -> InvokeTransaction {
    if tx.version == FieldElement::ZERO {
        InvokeTransaction::V0(starknet_api::transaction::InvokeTransactionV0 {
            max_fee: fee(tx.max_fee.expect("no max fee provided")),
            signature: signature(tx.signature),
            contract_address: contract_address(tx.sender_address),
            entry_point_selector: entry_point(tx.entry_point_selector.expect("no entry_point_selector provided")),
            calldata: call_data(tx.calldata),
        })
    } else if tx.version == FieldElement::ONE {
        InvokeTransaction::V1(starknet_api::transaction::InvokeTransactionV1 {
            max_fee: fee(tx.max_fee.expect("no max fee provided")),
            signature: signature(tx.signature),
            nonce: nonce(tx.nonce.expect("no nonce provided")),
            sender_address: contract_address(tx.sender_address),
            calldata: call_data(tx.calldata),
        })
    } else if tx.version == FieldElement::THREE {
        InvokeTransaction::V3(starknet_api::transaction::InvokeTransactionV3 {
            resource_bounds: resource_bounds(tx.resource_bounds.expect("no resource bounds provided")),
            tip: tip(tx.tip.expect("no tip provided")),
            signature: signature(tx.signature),
            nonce: nonce(tx.nonce.expect("no nonce provided")),
            sender_address: contract_address(tx.sender_address),
            calldata: call_data(tx.calldata),
            nonce_data_availability_mode: data_availability_mode(
                tx.nonce_data_availability_mode.expect("no nonce_data_availability_mode provided"),
            ),
            fee_data_availability_mode: data_availability_mode(
                tx.fee_data_availability_mode.expect("no fee_data_availability_mode provided"),
            ),
            paymaster_data: paymaster_data(tx.paymaster_data.expect("no paymaster_data provided")),
            account_deployment_data: account_deployment_data(
                tx.account_deployment_data.expect("no account_deployment_data provided"),
            ),
        })
    } else {
        panic!("invoke transaction version not supported");
    }
}

fn l1_handler_transaction(tx: p::L1HandlerTransaction) -> L1HandlerTransaction {
    L1HandlerTransaction {
        version: transaction_version(tx.version),
        nonce: nonce(tx.nonce.unwrap_or_default()), // TODO check when a L1Ha
        contract_address: contract_address(tx.contract_address),
        entry_point_selector: entry_point(tx.entry_point_selector),
        calldata: call_data(tx.calldata),
    }
}

/// Converts a starknet version string to a felt value.
/// If the string contains more than 31 bytes, the function panics.
fn starknet_version(version: &Option<String>) -> Felt {
    match version {
        Some(version) => {
            Felt::from_bytes_le_slice(&version.as_bytes())
        }
        None => Felt::ZERO,
    }
}

fn fee(felt: starknet_ff::FieldElement) -> starknet_api::transaction::Fee {
    starknet_api::transaction::Fee(felt.try_into().expect("Value out of range for u128"))
}

fn signature(signature: Vec<starknet_ff::FieldElement>) -> starknet_api::transaction::TransactionSignature {
    starknet_api::transaction::TransactionSignature(signature.into_iter().map(felt).collect())
}

fn contract_address(address: starknet_ff::FieldElement) -> starknet_api::core::ContractAddress {
    starknet_api::core::ContractAddress(starknet_api::core::PatriciaKey(felt(address)))
}

fn entry_point(entry_point: starknet_ff::FieldElement) -> starknet_api::core::EntryPointSelector {
    starknet_api::core::EntryPointSelector(felt(entry_point))
}

fn call_data(call_data: Vec<starknet_ff::FieldElement>) -> starknet_api::transaction::Calldata {
    starknet_api::transaction::Calldata(Arc::new(call_data.into_iter().map(felt).collect()))
}

fn nonce(nonce: starknet_ff::FieldElement) -> starknet_api::core::Nonce {
    starknet_api::core::Nonce(felt(nonce))
}

fn class_hash(class_hash: starknet_ff::FieldElement) -> starknet_api::core::ClassHash {
    starknet_api::core::ClassHash(felt(class_hash))
}

fn compiled_class_hash(compiled_class_hash: starknet_ff::FieldElement) -> starknet_api::core::CompiledClassHash {
    starknet_api::core::CompiledClassHash(felt(compiled_class_hash))
}

fn contract_address_salt(
    contract_address_salt: starknet_ff::FieldElement,
) -> starknet_api::transaction::ContractAddressSalt {
    starknet_api::transaction::ContractAddressSalt(felt(contract_address_salt))
}

fn transaction_version(version: starknet_ff::FieldElement) -> starknet_api::transaction::TransactionVersion {
    starknet_api::transaction::TransactionVersion(felt(version))
}

fn resource_bounds(
    ressource_bounds: starknet_providers::sequencer::models::ResourceBoundsMapping,
) -> starknet_api::transaction::ResourceBoundsMapping {
    starknet_api::transaction::ResourceBoundsMapping::try_from(vec![
        (
            starknet_api::transaction::Resource::L1Gas,
            starknet_api::transaction::ResourceBounds {
                max_amount: ressource_bounds.l1_gas.max_amount,
                max_price_per_unit: ressource_bounds.l1_gas.max_price_per_unit,
            },
        ),
        (
            starknet_api::transaction::Resource::L2Gas,
            starknet_api::transaction::ResourceBounds {
                max_amount: ressource_bounds.l2_gas.max_amount,
                max_price_per_unit: ressource_bounds.l2_gas.max_price_per_unit,
            },
        ),
    ])
    .expect("Failed to convert resource bounds")
}

fn tip(tip: u64) -> starknet_api::transaction::Tip {
    starknet_api::transaction::Tip(tip)
}

fn data_availability_mode(
    mode: starknet_providers::sequencer::models::DataAvailabilityMode,
) -> starknet_api::data_availability::DataAvailabilityMode {
    match mode {
        starknet_providers::sequencer::models::DataAvailabilityMode::L1 => {
            starknet_api::data_availability::DataAvailabilityMode::L1
        }
        starknet_providers::sequencer::models::DataAvailabilityMode::L2 => {
            starknet_api::data_availability::DataAvailabilityMode::L2
        }
    }
}

fn paymaster_data(paymaster_data: Vec<FieldElement>) -> starknet_api::transaction::PaymasterData {
    starknet_api::transaction::PaymasterData(paymaster_data.into_iter().map(felt).collect())
}

fn account_deployment_data(
    account_deployment_data: Vec<FieldElement>,
) -> starknet_api::transaction::AccountDeploymentData {
    starknet_api::transaction::AccountDeploymentData(account_deployment_data.into_iter().map(felt).collect())
}

/// Converts the l1 gas price and l1 data gas price to a GasPrices struct, if the l1 gas price is
/// not 0. If the l1 gas price is 0, returns None.
/// The other prices are converted to NonZeroU128, with 0 being converted to 1.
fn resource_price(
    l1_gas_price: starknet_core::types::ResourcePrice,
    l1_data_gas_price: starknet_core::types::ResourcePrice,
) -> Option<GasPrices> {
    /// Converts a FieldElement to a NonZeroU128, with 0 being converted to 1.
    fn field_element_to_non_zero_u128(field_element: FieldElement) -> NonZeroU128 {
        let value: u128 = if field_element == FieldElement::ZERO {
            1
        } else {
            field_element.try_into().expect("FieldElement is more than u128")
        };
        NonZeroU128::new(value).expect("Failed to convert field_element to NonZeroU128")
    }

    if l1_gas_price.price_in_wei == FieldElement::ZERO {
        None
    } else {
        Some(GasPrices {
            eth_l1_gas_price: field_element_to_non_zero_u128(l1_gas_price.price_in_wei),
            strk_l1_gas_price: field_element_to_non_zero_u128(l1_gas_price.price_in_fri),
            eth_l1_data_gas_price: field_element_to_non_zero_u128(l1_data_gas_price.price_in_wei),
            strk_l1_data_gas_price: field_element_to_non_zero_u128(l1_data_gas_price.price_in_fri),
        })
    }
}

fn l1_da_mode(
    mode: starknet_core::types::L1DataAvailabilityMode,
) -> starknet_api::data_availability::L1DataAvailabilityMode {
    match mode {
        starknet_core::types::L1DataAvailabilityMode::Calldata => {
            starknet_api::data_availability::L1DataAvailabilityMode::Calldata
        }
        starknet_core::types::L1DataAvailabilityMode::Blob => {
            starknet_api::data_availability::L1DataAvailabilityMode::Blob
        }
    }
}

fn events(receipts: &[p::ConfirmedTransactionReceipt]) -> Vec<starknet_api::transaction::Event> {
    receipts.iter().flat_map(|r| &r.events).map(event).collect()
}

fn event(event: &p::Event) -> starknet_api::transaction::Event {
    use starknet_api::transaction::{EventContent, EventData, EventKey};

    Event {
        from_address: contract_address(event.from_address),
        content: EventContent {
            keys: event.keys.iter().copied().map(felt).map(EventKey).collect(),
            data: EventData(event.data.iter().copied().map(felt).collect()),
        },
    }
}

fn felt(field_element: starknet_ff::FieldElement) -> starknet_api::hash::StarkFelt {
    starknet_api::hash::StarkFelt::new(field_element.to_bytes_be()).unwrap()
}

pub fn state_update(state_update: StateUpdateProvider) -> PendingStateUpdate {
    let old_root = state_update.old_root;
    let state_diff = state_diff(state_update.state_diff);

    // StateUpdateCore { block_hash, old_root, new_root, state_diff }
    PendingStateUpdate { old_root, state_diff }
}

fn state_diff(state_diff: StateDiffProvider) -> StateDiffCore {
    let storage_diffs = storage_diffs(state_diff.storage_diffs);
    let deprecated_declared_classes = state_diff.old_declared_contracts;
    let declared_classes = declared_classes(state_diff.declared_classes);
    let deployed_contracts = deployed_contracts(state_diff.deployed_contracts);
    let replaced_classes = replaced_classes(state_diff.replaced_classes);
    let nonces = nonces(state_diff.nonces);

    StateDiffCore {
        storage_diffs,
        deprecated_declared_classes,
        declared_classes,
        deployed_contracts,
        replaced_classes,
        nonces,
    }
}

fn storage_diffs(storage_diffs: HashMap<FieldElement, Vec<StorageDiffProvider>>) -> Vec<ContractStorageDiffItem> {
    storage_diffs
        .into_iter()
        .map(|(address, entries)| ContractStorageDiffItem { address, storage_entries: storage_entries(entries) })
        .collect()
}

fn storage_entries(storage_entries: Vec<StorageDiffProvider>) -> Vec<StorageEntry> {
    storage_entries.into_iter().map(|StorageDiffProvider { key, value }| StorageEntry { key, value }).collect()
}

fn declared_classes(declared_classes: Vec<DeclaredContract>) -> Vec<DeclaredClassItem> {
    declared_classes
        .into_iter()
        .map(|DeclaredContract { class_hash, compiled_class_hash }| DeclaredClassItem {
            class_hash,
            compiled_class_hash,
        })
        .collect()
}

fn deployed_contracts(deplyed_contracts: Vec<DeployedContract>) -> Vec<DeployedContractItem> {
    deplyed_contracts
        .into_iter()
        .map(|DeployedContract { address, class_hash }| DeployedContractItem { address, class_hash })
        .collect()
}

fn replaced_classes(replaced_classes: Vec<DeployedContract>) -> Vec<ReplacedClassItem> {
    replaced_classes
        .into_iter()
        .map(|DeployedContract { address, class_hash }| ReplacedClassItem { contract_address: address, class_hash })
        .collect()
}

fn nonces(nonces: HashMap<FieldElement, FieldElement>) -> Vec<NonceUpdate> {
    // TODO: make sure the order is `contract_address` -> `nonce`
    // and not `nonce` -> `contract_address`
    nonces.into_iter().map(|(contract_address, nonce)| NonceUpdate { contract_address, nonce }).collect()
}<|MERGE_RESOLUTION|>--- conflicted
+++ resolved
@@ -46,20 +46,9 @@
         calculate_tx_and_event_commitments(&transactions, &events, chain_id.into(), block_number);
 
     // Provisory conversion while Starknet-api doesn't support the universal `Felt` type
-<<<<<<< HEAD
     let transaction_commitment = transaction_commitment.into_stark_felt();
     let event_commitment = event_commitment.into_stark_felt();
     let txs_hashes: Vec<StarkFelt> = txs_hashes.iter().map(|felt| (*felt).into_stark_felt()).collect();
-    if block_number == 524439 {
-        for hash in &txs_hashes {
-            println!("\"{}\"", hash);
-        }
-    }
-=======
-    let transaction_commitment = Felt252Wrapper::from(transaction_commitment).into();
-    let event_commitment = Felt252Wrapper::from(event_commitment).into();
-    let txs_hashes: Vec<StarkFelt> = txs_hashes.into_iter().map(Felt252Wrapper::from).map(Into::into).collect();
->>>>>>> c3c1129e
     let protocol_version = starknet_version(&block.starknet_version);
     let l1_gas_price = resource_price(block.l1_gas_price, block.l1_data_gas_price);
     let l1_da_mode = l1_da_mode(block.l1_da_mode);
