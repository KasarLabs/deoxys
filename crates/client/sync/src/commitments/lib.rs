--- conflicted
+++ resolved
@@ -155,157 +155,4 @@
         || class_trie_root(&csd, block_number).expect("Failed to compute class root"),
     );
     calculate_state_root::<PoseidonHasher>(contract_trie_root, class_trie_root)
-<<<<<<< HEAD
-}
-
-/// Calculates the contract trie root
-///
-/// # Arguments
-///
-/// * `csd`             - Commitment state diff for the current block.
-/// * `bonsai_contract` - Bonsai db used to store contract hashes.
-/// * `block_number`    - The current block number.
-///
-/// # Returns
-///
-/// The contract root.
-fn contract_trie_root(csd: &CommitmentStateDiff, block_number: u64) -> Result<Felt252Wrapper, DeoxysStorageError> {
-    // NOTE: handlers implicitely acquire a lock on their respective tries
-    // for the duration of their livetimes
-    let mut handler_contract = storage_handler::contract_trie_mut();
-    let mut handler_storage_trie = storage_handler::contract_storage_trie_mut();
-
-    // First we insert the contract storage changes
-    for (contract_address, updates) in csd.storage_updates.iter() {
-        handler_storage_trie.init(contract_address)?;
-
-        for (key, value) in updates {
-            handler_storage_trie.insert(*contract_address, *key, *value)?;
-        }
-    }
-
-    // Then we commit them
-    handler_storage_trie.commit(block_number)?;
-
-    // We need to initialize the contract trie for each contract that has a class_hash or nonce update
-    // to retrieve the corresponding storage root
-    for contract_address in csd.address_to_class_hash.keys().chain(csd.address_to_nonce.keys()) {
-        if !csd.storage_updates.contains_key(contract_address) {
-            // Initialize the storage trie if this contract address does not have storage updates
-            handler_storage_trie.init(contract_address)?;
-        }
-    }
-
-    // We need to calculate the contract_state_leaf_hash for each contract
-    // that not appear in the storage_updates but has a class_hash or nonce update
-    let all_contract_address: HashSet<ContractAddress> = csd
-        .storage_updates
-        .keys()
-        .chain(csd.address_to_class_hash.keys())
-        .chain(csd.address_to_nonce.keys())
-        .cloned()
-        .collect();
-
-    // Then we compute the leaf hashes retrieving the corresponding storage root
-    let updates = all_contract_address
-        .iter()
-        .par_bridge()
-        .map(|contract_address| {
-            let storage_root = handler_storage_trie.root(contract_address)?;
-            let leaf_hash = contract_state_leaf_hash(csd, contract_address, storage_root)?;
-
-            Ok::<(&ContractAddress, Felt), DeoxysStorageError>((contract_address, leaf_hash))
-        })
-        .collect::<Result<Vec<_>, _>>()?;
-
-    // then we compute the contract root by applying the changes so far
-    handler_contract.update(updates)?;
-    handler_contract.commit(block_number)?;
-
-    Ok(handler_contract.root()?.into())
-}
-
-fn contract_state_leaf_hash(
-    csd: &CommitmentStateDiff,
-    contract_address: &ContractAddress,
-    storage_root: Felt,
-) -> Result<Felt, DeoxysStorageError> {
-    let (class_hash, nonce) = class_hash_and_nonce(csd, contract_address)?;
-
-    let storage_root = FieldElement::from_bytes_be(&storage_root.to_bytes_be()).unwrap();
-
-    // computes the contract state leaf hash
-    let contract_state_hash = PedersenHasher::hash_elements(class_hash, storage_root);
-    let contract_state_hash = PedersenHasher::hash_elements(contract_state_hash, nonce);
-    let contract_state_hash = PedersenHasher::hash_elements(contract_state_hash, FieldElement::ZERO);
-
-    Ok(Felt::from_bytes_be(&contract_state_hash.to_bytes_be()))
-}
-
-fn class_hash_and_nonce(
-    csd: &CommitmentStateDiff,
-    contract_address: &ContractAddress,
-) -> Result<(FieldElement, FieldElement), DeoxysStorageError> {
-    let class_hash = match csd.address_to_class_hash.get(contract_address) {
-        Some(class_hash) => *class_hash,
-        None => storage_handler::contract_class_hash().get(contract_address)?.unwrap_or_default(),
-    };
-    let nonce = match csd.address_to_nonce.get(contract_address) {
-        Some(nonce) => *nonce,
-        None => storage_handler::contract_nonces().get(contract_address)?.unwrap_or_default(),
-    };
-    Ok((FieldElement::from_bytes_be(&class_hash.0.0).unwrap(), FieldElement::from_bytes_be(&nonce.0.0).unwrap()))
-}
-
-// "CONTRACT_CLASS_LEAF_V0"
-const CONTRACT_CLASS_HASH_VERSION: FieldElement =
-    FieldElement::from_mont([9331882290187415277, 12057587991035439952, 18444375821049509847, 115292049744600508]);
-
-/// Calculates the class trie root
-///
-/// # Arguments
-///
-/// * `csd`          - Commitment state diff for the current block.
-/// * `bonsai_class` - Bonsai db used to store class hashes.
-/// * `block_number` - The current block number.
-///
-/// # Returns
-///
-/// The class root.
-fn class_trie_root(csd: &CommitmentStateDiff, block_number: u64) -> Result<Felt252Wrapper, DeoxysStorageError> {
-    let mut handler_class = storage_handler::class_trie_mut();
-
-    let updates = csd
-        .class_hash_to_compiled_class_hash
-        .iter()
-        .par_bridge()
-        .map(|(class_hash, compiled_class_hash)| {
-            let compiled_class_hash = FieldElement::from_bytes_be(&compiled_class_hash.0.0).unwrap();
-
-            let hash = PoseidonHasher::hash_elements(CONTRACT_CLASS_HASH_VERSION, compiled_class_hash);
-
-            (class_hash, hash)
-        })
-        .collect::<Vec<_>>();
-
-    handler_class.init()?;
-    handler_class.update(updates)?;
-    handler_class.commit(block_number)?;
-
-    Ok(handler_class.root()?.into())
-}
-
-#[cfg(test)]
-mod tests {
-    use super::*;
-
-    #[test]
-    fn test_contract_class_hash_version() {
-        assert_eq!(
-            CONTRACT_CLASS_HASH_VERSION,
-            FieldElement::from_byte_slice_be("CONTRACT_CLASS_LEAF_V0".as_bytes()).unwrap(),
-        );
-    }
-=======
->>>>>>> 94be89e9
 }