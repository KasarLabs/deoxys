[package]
name = "mc-telemetry"
version.workspace = true
edition.workspace = true
description = "Deoxys telemetry service"
authors = ["Kasar <https://github.com/kasarlabs>"]
homepage = "https://github.com/kasarlabs/deoxys"
license = "MIT"
publish = false
repository = "https://github.com/kasarlabs/deoxys"

[package.metadata.docs.rs]
targets = ["x86_64-unknown-linux-gnu"]

[dependencies]
<<<<<<< HEAD
=======
indexmap = { workspace = true }
parity-scale-codec = { workspace = true, default-features = true, features = [
  "derive",
] }

# Deoxys crates
mp-block = { workspace = true, features = ["std", "parity-scale-codec"] }
mp-convert = { workspace = true }
mp-felt = { workspace = true, features = ["std", "serde"] }
mp-transactions = { workspace = true, features = ["std", "serde", "client"] }
mp-types = { workspace = true }

# Starknet crates
bonsai-trie = { workspace = true }
starknet-core = { workspace = true }
starknet-ff = { workspace = true, default-features = false, features = [
  "alloc",
  "serde",
] }
starknet-types-core = { workspace = true }
starknet_api = { workspace = true, default-features = true }

# Other crates
>>>>>>> 0af1466d
anyhow.workspace = true
chrono = "0.4.35"
futures = { workspace = true }
log = { workspace = true, default-features = true }
reqwest = { workspace = true }
reqwest-websocket = "0.3.0"
serde_json = { workspace = true }
sysinfo = "0.30.12"
tokio = { workspace = true }<|MERGE_RESOLUTION|>--- conflicted
+++ resolved
@@ -13,32 +13,6 @@
 targets = ["x86_64-unknown-linux-gnu"]
 
 [dependencies]
-<<<<<<< HEAD
-=======
-indexmap = { workspace = true }
-parity-scale-codec = { workspace = true, default-features = true, features = [
-  "derive",
-] }
-
-# Deoxys crates
-mp-block = { workspace = true, features = ["std", "parity-scale-codec"] }
-mp-convert = { workspace = true }
-mp-felt = { workspace = true, features = ["std", "serde"] }
-mp-transactions = { workspace = true, features = ["std", "serde", "client"] }
-mp-types = { workspace = true }
-
-# Starknet crates
-bonsai-trie = { workspace = true }
-starknet-core = { workspace = true }
-starknet-ff = { workspace = true, default-features = false, features = [
-  "alloc",
-  "serde",
-] }
-starknet-types-core = { workspace = true }
-starknet_api = { workspace = true, default-features = true }
-
-# Other crates
->>>>>>> 0af1466d
 anyhow.workspace = true
 chrono = "0.4.35"
 futures = { workspace = true }
