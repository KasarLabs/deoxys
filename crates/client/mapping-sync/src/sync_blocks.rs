use mc_rpc_core::utils::get_block_by_block_hash;
use mp_digest_log::{find_starknet_block, FindLogError};
use mp_hashers::HasherT;
use mp_transactions::compute_hash::ComputeTransactionHash;
use pallet_starknet_runtime_api::StarknetRuntimeApi;
use sc_client_api::backend::{Backend, StorageProvider};
use sp_api::ProvideRuntimeApi;
use sp_blockchain::{Backend as _, HeaderBackend};
use sp_core::H256;
use sp_runtime::traits::{Block as BlockT, Header as HeaderT, Zero};

fn sync_block<B: BlockT, C, BE, H>(client: &C, backend: &mc_db::Backend<B>, header: &B::Header) -> anyhow::Result<()>
where
    C: HeaderBackend<B> + StorageProvider<B, BE>,
    C: ProvideRuntimeApi<B>,
    C::Api: StarknetRuntimeApi<B>,
    BE: Backend<B>,
    H: HasherT,
{
    // Before storing the new block in the Madara backend database, we want to make sure that the
    // wrapped Starknet block it contains is the same that we can find in the storage at this height.
    // Then we will store the two block hashes (wrapper and wrapped) alongside in our db.

    let substrate_block_hash = header.hash();
    match mp_digest_log::find_starknet_block(header.digest()) {
        Ok(digest_starknet_block) => {
            // Read the runtime storage in order to find the Starknet block stored under this Substrate block
            let opt_storage_starknet_block = get_block_by_block_hash(client, substrate_block_hash);
            match opt_storage_starknet_block {
                Some(storage_starknet_block) => {
                    let digest_starknet_block_hash = digest_starknet_block.header().hash::<H>();
                    let storage_starknet_block_hash = storage_starknet_block.header().hash::<H>();
                    // Ensure the two blocks sources (chain storage and block digest) agree on the block content
                    if digest_starknet_block_hash != storage_starknet_block_hash {
                        Err(anyhow::anyhow!(
                            "Starknet block hash mismatch: madara consensus digest ({digest_starknet_block_hash:?}), \
                             db state ({storage_starknet_block_hash:?})"
                        ))
                    } else {
                        let chain_id = client.runtime_api().chain_id(substrate_block_hash)?;

                        // Success, we write the Starknet to Substate hashes mapping to db
                        let mapping_commitment = mc_db::MappingCommitment {
                            block_hash: substrate_block_hash,
                            starknet_block_hash: digest_starknet_block_hash.into(),
                            starknet_transaction_hashes: digest_starknet_block
                                .transactions()
                                .iter()
                                .map(|tx| {
                                    H256::from(tx.compute_hash::<H>(
                                        chain_id,
                                        false,
                                        Some(storage_starknet_block.header().block_number),
                                    ))
                                })
                                .collect(),
                        };
<<<<<<< HEAD
                        backend.mapping().write_hashes(mapping_commitment)
=======

                        backend.mapping().write_hashes(mapping_commitment).map_err(|e| anyhow::anyhow!(e))
>>>>>>> 3c119640
                    }
                }
                // If there is not Starknet block in this Substrate block, we write it in the db
                None => backend.mapping().write_none(substrate_block_hash).map_err(|e| anyhow::anyhow!(e)),
            }
        }
        // If there is not Starknet block in this Substrate block, we write it in the db
        Err(FindLogError::NotLog) => backend.mapping().write_none(substrate_block_hash).map_err(|e| anyhow::anyhow!(e)),
        Err(FindLogError::MultipleLogs) => Err(anyhow::anyhow!("Multiple logs found")),
    }
}

fn sync_genesis_block<B: BlockT, C, H>(
    _client: &C,
    backend: &mc_db::Backend<B>,
    header: &B::Header,
) -> anyhow::Result<()>
where
    C: HeaderBackend<B>,
    B: BlockT,
    H: HasherT,
{
    let substrate_block_hash = header.hash();

    let block = match find_starknet_block(header.digest()) {
        Ok(block) => block,
        Err(FindLogError::NotLog) => {
            return backend.mapping().write_none(substrate_block_hash).map_err(|e| anyhow::anyhow!(e));
        }
        Err(FindLogError::MultipleLogs) => return Err(anyhow::anyhow!("Multiple logs found")),
    };
    let block_hash = block.header().hash::<H>();
    let mapping_commitment = mc_db::MappingCommitment::<B> {
        block_hash: substrate_block_hash,
        starknet_block_hash: block_hash.into(),
        starknet_transaction_hashes: Vec::new(),
    };

    backend.mapping().write_hashes(mapping_commitment)?;

    Ok(())
}

fn sync_one_block<B: BlockT, C, BE, H>(
    client: &C,
    substrate_backend: &BE,
    madara_backend: &mc_db::Backend<B>,
    sync_from: <B::Header as HeaderT>::Number,
) -> anyhow::Result<bool>
where
    C: ProvideRuntimeApi<B>,
    C::Api: StarknetRuntimeApi<B>,
    C: HeaderBackend<B> + StorageProvider<B, BE>,
    BE: Backend<B>,
    H: HasherT,
{
    let mut current_syncing_tips = madara_backend.meta().current_syncing_tips()?;

    if current_syncing_tips.is_empty() {
        let mut leaves = substrate_backend.blockchain().leaves()?;
        if leaves.is_empty() {
            return Ok(false);
        }
        current_syncing_tips.append(&mut leaves);
    }

    let mut operating_header = None;
    while let Some(checking_tip) = current_syncing_tips.pop() {
        if let Some(checking_header) =
            fetch_header(substrate_backend.blockchain(), madara_backend, checking_tip, sync_from)?
        {
            operating_header = Some(checking_header);
            break;
        }
    }
    let operating_header = match operating_header {
        Some(operating_header) => operating_header,
        None => {
            madara_backend.meta().write_current_syncing_tips(current_syncing_tips)?;
            return Ok(false);
        }
    };

    if operating_header.number() == &Zero::zero() {
        sync_genesis_block::<_, _, H>(client, madara_backend, &operating_header)?;

        madara_backend.meta().write_current_syncing_tips(current_syncing_tips)?;
        Ok(true)
    } else {
        sync_block::<_, _, _, H>(client, madara_backend, &operating_header)?;

        current_syncing_tips.push(*operating_header.parent_hash());
        madara_backend.meta().write_current_syncing_tips(current_syncing_tips)?;
        Ok(true)
    }
}

pub fn sync_blocks<B: BlockT, C, BE, H>(
    client: &C,
    substrate_backend: &BE,
    madara_backend: &mc_db::Backend<B>,
    limit: usize,
    sync_from: <B::Header as HeaderT>::Number,
) -> anyhow::Result<bool>
where
    C: ProvideRuntimeApi<B>,
    C::Api: StarknetRuntimeApi<B>,
    C: HeaderBackend<B> + StorageProvider<B, BE>,
    BE: Backend<B>,
    H: HasherT,
{
    let mut synced_any = false;

    for _ in 0..limit {
        synced_any = synced_any || sync_one_block::<_, _, _, H>(client, substrate_backend, madara_backend, sync_from)?;
    }

    Ok(synced_any)
}

fn fetch_header<B: BlockT, BE>(
    substrate_backend: &BE,
    madara_backend: &mc_db::Backend<B>,
    checking_tip: B::Hash,
    sync_from: <B::Header as HeaderT>::Number,
) -> anyhow::Result<Option<B::Header>>
where
    BE: HeaderBackend<B>,
{
    if madara_backend.mapping().is_synced(&checking_tip)? {
        return Ok(None);
    }

    match substrate_backend.header(checking_tip) {
        Ok(Some(checking_header)) if checking_header.number() >= &sync_from => Ok(Some(checking_header)),
        Ok(Some(_)) => Ok(None),
        Ok(None) | Err(_) => Err(anyhow::anyhow!("Header not found")),
    }
}<|MERGE_RESOLUTION|>--- conflicted
+++ resolved
@@ -55,12 +55,8 @@
                                 })
                                 .collect(),
                         };
-<<<<<<< HEAD
-                        backend.mapping().write_hashes(mapping_commitment)
-=======
 
                         backend.mapping().write_hashes(mapping_commitment).map_err(|e| anyhow::anyhow!(e))
->>>>>>> 3c119640
                     }
                 }
                 // If there is not Starknet block in this Substrate block, we write it in the db
