//! Service and ServiceFactory implementation. Specialized wrapper over substrate service.

use std::cell::RefCell;
use std::path::PathBuf;
use std::sync::Arc;
use std::time::Duration;

use deoxys_runtime::{self, RuntimeApi, SealingMode};
use futures::channel::mpsc;
use futures::future;
use futures::future::BoxFuture;
use futures::prelude::*;
use mc_db::DeoxysBackend;
use mc_genesis_data_provider::OnDiskGenesisConfig;
use mc_mapping_sync::MappingSyncWorker;
use mc_sync::fetch::fetchers::FetchConfig;
use mc_sync::starknet_sync_worker;
use mp_block::DeoxysBlock;
use mp_sequencer_address::{
    InherentDataProvider as SeqAddrInherentDataProvider, DEFAULT_SEQUENCER_ADDRESS, SEQ_ADDR_STORAGE_KEY,
};
use mp_types::block::{DBlockT, DHashT, DHasherT};
use parity_scale_codec::Encode;
use prometheus_endpoint::Registry;
use reqwest::Url;
use sc_basic_authorship::ProposerFactory;
use sc_client_api::{Backend, BlockBackend, BlockchainEvents, HeaderBackend};
use sc_consensus::{BasicQueue, BlockImportParams};
use sc_consensus_aura::{SlotProportion, StartAuraParams};
use sc_consensus_grandpa::{GrandpaBlockImport, SharedVoterState};
use sc_consensus_manual_seal::{ConsensusDataProvider, Error};
pub use sc_executor::NativeElseWasmExecutor;
use sc_service::error::Error as ServiceError;
use sc_service::{new_db_backend, Configuration, TaskManager, WarpSyncParams};
use sc_telemetry::{Telemetry, TelemetryHandle, TelemetryWorker};
use sc_transaction_pool::FullPool;
use sc_transaction_pool_api::OffchainTransactionPoolFactory;
use sp_api::offchain::OffchainStorage;
use sp_api::{ConstructRuntimeApi, ProvideRuntimeApi};
use sp_consensus_aura::sr25519::AuthorityPair as AuraPair;
use sp_inherents::InherentData;
use sp_offchain::STORAGE_PREFIX;
use sp_runtime::testing::Digest;
use sp_runtime::traits::Block as BlockT;
use sp_runtime::DigestItem;

use crate::genesis_block::MadaraGenesisBlockBuilder;
use crate::rpc::StarknetDeps;
use crate::starknet::{db_config_dir, MadaraBackend};
// Our native executor instance.
pub struct ExecutorDispatch;

const MADARA_TASK_GROUP: &str = "madara";

impl sc_executor::NativeExecutionDispatch for ExecutorDispatch {
    /// Only enable the benchmarking host functions when we actually want to
    /// benchmark.
    #[cfg(feature = "runtime-benchmarks")]
    type ExtendHostFunctions = frame_benchmarking::benchmarking::HostFunctions;
    /// Otherwise we only use the default Substrate host functions.
    #[cfg(not(feature = "runtime-benchmarks"))]
    type ExtendHostFunctions = ();

    fn dispatch(method: &str, data: &[u8]) -> Option<Vec<u8>> {
        deoxys_runtime::api::dispatch(method, data)
    }

    fn native_version() -> sc_executor::NativeVersion {
        deoxys_runtime::native_version()
    }
}

pub type FullClient = sc_service::TFullClient<DBlockT, RuntimeApi, NativeElseWasmExecutor<ExecutorDispatch>>;
type FullBackend = sc_service::TFullBackend<DBlockT>;
type FullSelectChain = sc_consensus::LongestChain<FullBackend, DBlockT>;

type BasicImportQueue = sc_consensus::DefaultImportQueue<DBlockT>;
type BoxBlockImport = sc_consensus::BoxBlockImport<DBlockT>;

/// The minimum period of blocks on which justifications will be
/// imported and generated.
const GRANDPA_JUSTIFICATION_PERIOD: u32 = 512;

#[allow(clippy::type_complexity)]
pub fn new_partial<BIQ>(
    config: &Configuration,
    build_import_queue: BIQ,
    cache_more_things: bool,
    genesis_block: DeoxysBlock,
) -> Result<
    sc_service::PartialComponents<
        FullClient,
        FullBackend,
        FullSelectChain,
        sc_consensus::DefaultImportQueue<DBlockT>,
        sc_transaction_pool::FullPool<DBlockT, FullClient>,
        (
            BoxBlockImport,
            sc_consensus_grandpa::LinkHalf<DBlockT, FullClient, FullSelectChain>,
            Option<Telemetry>,
            Arc<MadaraBackend>,
        ),
    >,
    ServiceError,
>
where
    RuntimeApi: ConstructRuntimeApi<DBlockT, FullClient>,
    RuntimeApi: Send + Sync + 'static,
    BIQ: FnOnce(
        Arc<FullClient>,
        &Configuration,
        &TaskManager,
        Option<TelemetryHandle>,
        GrandpaBlockImport<FullBackend, DBlockT, FullClient, FullSelectChain>,
        Arc<MadaraBackend>,
    ) -> Result<(BasicImportQueue, BoxBlockImport), ServiceError>,
{
    let deoxys_backend = DeoxysBackend::open(&config.database, &db_config_dir(config), cache_more_things).unwrap();

    let telemetry = config
        .telemetry_endpoints
        .clone()
        .filter(|x| !x.is_empty())
        .map(|endpoints| -> Result<_, sc_telemetry::Error> {
            let worker = TelemetryWorker::new(16)?;
            let telemetry = worker.handle().new_telemetry(endpoints);
            Ok((worker, telemetry))
        })
        .transpose()?;

    let executor = sc_service::new_native_or_wasm_executor(config);

    let backend = new_db_backend(config.db_config())?;

    let genesis_block_builder = MadaraGenesisBlockBuilder::<DBlockT, _, _>::new(
        config.chain_spec.as_storage_builder(),
        true,
        backend.clone(),
        executor.clone(),
        genesis_block,
    )
    .unwrap();

    let (client, backend, keystore_container, task_manager) = sc_service::new_full_parts_with_genesis_builder::<
        DBlockT,
        RuntimeApi,
        _,
        MadaraGenesisBlockBuilder<DBlockT, FullBackend, NativeElseWasmExecutor<ExecutorDispatch>>,
    >(
        config,
        telemetry.as_ref().map(|(_, telemetry)| telemetry.handle()),
        executor,
        backend,
        genesis_block_builder,
    )?;

    let client = Arc::new(client);

    let telemetry = telemetry.map(|(worker, telemetry)| {
        task_manager.spawn_handle().spawn("telemetry", None, worker.run());
        telemetry
    });

    let select_chain = sc_consensus::LongestChain::new(backend.clone());

    let transaction_pool = sc_transaction_pool::BasicPool::new_full(
        config.transaction_pool.clone(),
        config.role.is_authority().into(),
        config.prometheus_registry(),
        task_manager.spawn_essential_handle(),
        client.clone(),
    );

    let (grandpa_block_import, grandpa_link) = sc_consensus_grandpa::block_import(
        client.clone(),
        GRANDPA_JUSTIFICATION_PERIOD,
        &client as &Arc<_>,
        select_chain.clone(),
        telemetry.as_ref().map(|x| x.handle()),
    )?;

    let (import_queue, block_import) = build_import_queue(
        client.clone(),
        config,
        &task_manager,
        telemetry.as_ref().map(|x| x.handle()),
        grandpa_block_import,
        Arc::clone(deoxys_backend),
    )?;

    Ok(sc_service::PartialComponents {
        client,
        backend,
        task_manager,
        import_queue,
        keystore_container,
        select_chain,
        transaction_pool,
        other: (block_import, grandpa_link, telemetry, Arc::clone(deoxys_backend)),
    })
}

/// Build the import queue for the template runtime (aura + grandpa).
pub fn build_aura_grandpa_import_queue(
    client: Arc<FullClient>,
    config: &Configuration,
    task_manager: &TaskManager,
    telemetry: Option<TelemetryHandle>,
    grandpa_block_import: GrandpaBlockImport<FullBackend, DBlockT, FullClient, FullSelectChain>,
    _madara_backend: Arc<MadaraBackend>,
) -> Result<(BasicImportQueue, BoxBlockImport), ServiceError>
where
    RuntimeApi: ConstructRuntimeApi<DBlockT, FullClient>,
    RuntimeApi: Send + Sync + 'static,
{
    let slot_duration = sc_consensus_aura::slot_duration(&*client)?;

    let create_inherent_data_providers = move |_, ()| async move {
        let timestamp = sp_timestamp::InherentDataProvider::from_system_time();
        let slot = sp_consensus_aura::inherents::InherentDataProvider::from_timestamp_and_slot_duration(
            *timestamp,
            slot_duration,
        );
        Ok((slot, timestamp))
    };

    let import_queue =
        sc_consensus_aura::import_queue::<AuraPair, _, _, _, _, _>(sc_consensus_aura::ImportQueueParams {
            block_import: grandpa_block_import.clone(),
            justification_import: Some(Box::new(grandpa_block_import.clone())),
            client,
            create_inherent_data_providers,
            spawner: &task_manager.spawn_essential_handle(),
            registry: config.prometheus_registry(),
            check_for_equivocation: Default::default(),
            telemetry,
            compatibility_mode: sc_consensus_aura::CompatibilityMode::None,
        })
        .map_err::<ServiceError, _>(Into::into)?;

    Ok((import_queue, Box::new(grandpa_block_import)))
}

/// Build the import queue for the template runtime (manual seal).
pub fn build_manual_seal_import_queue(
    client: Arc<FullClient>,
    config: &Configuration,
    task_manager: &TaskManager,
    _telemetry: Option<TelemetryHandle>,
    _grandpa_block_import: GrandpaBlockImport<FullBackend, DBlockT, FullClient, FullSelectChain>,
    _madara_backend: Arc<MadaraBackend>,
) -> Result<(BasicImportQueue, BoxBlockImport), ServiceError>
where
    RuntimeApi: ConstructRuntimeApi<DBlockT, FullClient>,
    RuntimeApi: Send + Sync + 'static,
{
    Ok((
        sc_consensus_manual_seal::import_queue(
            Box::new(client.clone()),
            &task_manager.spawn_essential_handle(),
            config.prometheus_registry(),
        ),
        Box::new(client),
    ))
}

/// Builds a new service for a full client.
///
/// # Arguments
///
/// - `cache`: whether more information should be cached when storing the block in the database.
pub fn new_full(
    config: Configuration,
    sealing: SealingMode,
    l1_url: Url,
    cache_more_things: bool,
    fetch_config: FetchConfig,
    genesis_block: DeoxysBlock,
) -> Result<TaskManager, ServiceError> {
    let build_import_queue =
        if sealing.is_default() { build_aura_grandpa_import_queue } else { build_manual_seal_import_queue };

    let sc_service::PartialComponents {
        client,
        backend,
        mut task_manager,
        import_queue,
        keystore_container,
        select_chain,
        transaction_pool,
        other: (block_import, grandpa_link, mut telemetry, madara_backend),
    } = new_partial(&config, build_import_queue, cache_more_things, genesis_block)?;

    let mut net_config = sc_network::config::FullNetworkConfiguration::new(&config.network);

    let grandpa_protocol_name = sc_consensus_grandpa::protocol_standard_name(
        &client.block_hash(0).ok().flatten().expect("Genesis block exists; qed"),
        &config.chain_spec,
    );

    let warp_sync_params = if sealing.is_default() {
        net_config
            .add_notification_protocol(sc_consensus_grandpa::grandpa_peers_set_config(grandpa_protocol_name.clone()));
        let warp_sync = Arc::new(sc_consensus_grandpa::warp_proof::NetworkProvider::new(
            backend.clone(),
            grandpa_link.shared_authority_set().clone(),
            Vec::default(),
        ));
        Some(WarpSyncParams::WithProvider(warp_sync))
    } else {
        None
    };

    let (network, system_rpc_tx, tx_handler_controller, network_starter, sync_service) =
        sc_service::build_network(sc_service::BuildNetworkParams {
            config: &config,
            net_config,
            client: client.clone(),
            transaction_pool: transaction_pool.clone(),
            spawn_handle: task_manager.spawn_handle(),
            import_queue,
            block_announce_validator_builder: None,
            warp_sync_params,
            block_relay: None,
        })?;

    if config.offchain_worker.enabled {
        task_manager.spawn_handle().spawn(
            "offchain-workers-runner",
            "offchain-worker",
            sc_offchain::OffchainWorkers::new(sc_offchain::OffchainWorkerOptions {
                runtime_api_provider: client.clone(),
                is_validator: config.role.is_authority(),
                keystore: Some(keystore_container.keystore()),
                offchain_db: backend.offchain_storage(),
                transaction_pool: Some(OffchainTransactionPoolFactory::new(transaction_pool.clone())),
                network_provider: network.clone(),
                enable_http_requests: true,
                custom_extensions: |_| vec![],
            })
            .run(client.clone(), task_manager.spawn_handle())
            .boxed(),
        );
    }

    let role = config.role.clone();
    let force_authoring = config.force_authoring;
    let backoff_authoring_blocks: Option<()> = None;
    let name = config.network.node_name.clone();
    let enable_grandpa = !config.disable_grandpa && sealing.is_default();
    let prometheus_registry = config.prometheus_registry().cloned();
    let starting_block = client.info().best_number;

    // Channel for the rpc handler to communicate with the authorship task.
    let (command_sink, commands_stream) = match sealing {
        SealingMode::Manual => {
            let (sender, receiver) = mpsc::channel(1000);
            (Some(sender), Some(receiver))
        }
        _ => (None, None),
    };

    let config_dir: PathBuf = config.data_path.clone();
    let genesis_data = OnDiskGenesisConfig(config_dir);
    let starknet_rpc_params = StarknetDeps {
        client: client.clone(),
        madara_backend: madara_backend.clone(),
        sync_service: sync_service.clone(),
        starting_block,
        genesis_provider: genesis_data.into(),
    };

    let rpc_extensions_builder = {
        let client = client.clone();
        let pool = transaction_pool.clone();
        let graph = transaction_pool.pool().clone();
        let command_sink = command_sink.clone();

        Box::new(move |deny_unsafe, _| {
            let deps = crate::rpc::FullDeps {
                client: client.clone(),
                pool: pool.clone(),
                graph: graph.clone(),
                deny_unsafe,
                starknet: starknet_rpc_params.clone(),
                command_sink: command_sink.clone(),
            };
            crate::rpc::create_full(deps).map_err(Into::into)
        })
    };

    let _rpc_handlers = sc_service::spawn_tasks(sc_service::SpawnTasksParams {
        network: network.clone(),
        client: client.clone(),
        keystore: keystore_container.keystore(),
        task_manager: &mut task_manager,
        transaction_pool: transaction_pool.clone(),
        rpc_builder: rpc_extensions_builder,
        backend: backend.clone(),
        system_rpc_tx,
        tx_handler_controller,
        sync_service: sync_service.clone(),
        config,
        telemetry: telemetry.as_mut(),
    })?;

    task_manager.spawn_essential_handle().spawn(
        "mc-mapping-sync-worker",
        Some(MADARA_TASK_GROUP),
        MappingSyncWorker::<_, _, DHasherT>::new(
            client.import_notification_stream(),
            Duration::new(6, 0),
            client.clone(),
            backend.clone(),
            3,
            0,
            prometheus_registry.clone(),
        )
        .for_each(|()| future::ready(())),
    );

    let (block_sender, block_receiver) = tokio::sync::mpsc::channel::<DeoxysBlock>(100);

    task_manager.spawn_essential_handle().spawn(
        "starknet-sync-worker",
        Some("deoxys"),
<<<<<<< HEAD
        starknet_sync_worker::sync(fetch_config, sender_config, l1_url, Arc::clone(&client), starting_block),
=======
        starknet_sync_worker::sync(
            fetch_config,
            block_sender,
            command_sink.unwrap().clone(),
            l1_url,
            Arc::clone(&client),
            starting_block,
        ),
>>>>>>> a7168f70
    );

    // manual-seal authorship
    if !sealing.is_default() {
        run_manual_seal_authorship(
            block_receiver,
            sealing,
            client,
            transaction_pool,
            select_chain,
            block_import,
            &task_manager,
            prometheus_registry.as_ref(),
            commands_stream,
            telemetry,
        )?;

        network_starter.start_network();

        return Ok(task_manager);
    }

    if role.is_authority() {
        let proposer_factory = ProposerFactory::new(
            task_manager.spawn_handle(),
            client.clone(),
            transaction_pool.clone(),
            prometheus_registry.as_ref(),
            telemetry.as_ref().map(|x| x.handle()),
        );

        let slot_duration = sc_consensus_aura::slot_duration(&*client)?;

        let aura = sc_consensus_aura::start_aura::<AuraPair, _, _, _, _, _, _, _, _, _, _>(StartAuraParams {
            slot_duration,
            client: client.clone(),
            select_chain,
            block_import,
            proposer_factory,
            create_inherent_data_providers: move |_, ()| {
                let offchain_storage = backend.offchain_storage();
                async move {
                    let timestamp = sp_timestamp::InherentDataProvider::from_system_time();

                    let slot = sp_consensus_aura::inherents::InherentDataProvider::from_timestamp_and_slot_duration(
                        *timestamp,
                        slot_duration,
                    );

                    let ocw_storage = offchain_storage.clone();
                    let prefix = &STORAGE_PREFIX;
                    let key = SEQ_ADDR_STORAGE_KEY;

                    let sequencer_address = if let Some(storage) = ocw_storage {
                        SeqAddrInherentDataProvider::try_from(
                            storage.get(prefix, key).unwrap_or(DEFAULT_SEQUENCER_ADDRESS.to_vec()),
                        )
                        .unwrap_or_default()
                    } else {
                        SeqAddrInherentDataProvider::default()
                    };

                    Ok((slot, timestamp, sequencer_address))
                }
            },
            force_authoring,
            backoff_authoring_blocks,
            keystore: keystore_container.keystore(),
            sync_oracle: sync_service.clone(),
            justification_sync_link: sync_service.clone(),
            block_proposal_slot_portion: SlotProportion::new(2f32 / 3f32),
            max_block_proposal_slot_portion: None,
            telemetry: telemetry.as_ref().map(|x| x.handle()),
            compatibility_mode: Default::default(),
        })?;

        // the AURA authoring task is considered essential, i.e. if it
        // fails we take down the service with it.
        task_manager.spawn_essential_handle().spawn_blocking("aura", Some("block-authoring"), aura);
    }

    if enable_grandpa {
        // if the node isn't actively participating in consensus then it doesn't
        // need a keystore, regardless of which protocol we use below.
        let keystore = if role.is_authority() { Some(keystore_container.keystore()) } else { None };

        let grandpa_config = sc_consensus_grandpa::Config {
            // FIXME #1578 make this available through chainspec
            gossip_duration: Duration::from_millis(333),
            justification_generation_period: GRANDPA_JUSTIFICATION_PERIOD,
            name: Some(name),
            observer_enabled: false,
            keystore,
            local_role: role,
            telemetry: telemetry.as_ref().map(|x| x.handle()),
            protocol_name: grandpa_protocol_name,
        };

        // start the full GRANDPA voter
        // NOTE: non-authorities could run the GRANDPA observer protocol, but at
        // this point the full voter should provide better guarantees of block
        // and vote data availability than the observer. The observer has not
        // been tested extensively yet and having most nodes in a network run it
        // could lead to finality stalls.
        let grandpa_config = sc_consensus_grandpa::GrandpaParams {
            config: grandpa_config,
            link: grandpa_link,
            network,
            sync: Arc::new(sync_service),
            voting_rule: sc_consensus_grandpa::VotingRulesBuilder::default().build(),
            prometheus_registry,
            shared_voter_state: SharedVoterState::empty(),
            telemetry: telemetry.as_ref().map(|x| x.handle()),
            offchain_tx_pool_factory: OffchainTransactionPoolFactory::new(transaction_pool.clone()),
        };

        // the GRANDPA voter task is considered infallible, i.e.
        // if it fails we take down the service with it.
        task_manager.spawn_essential_handle().spawn_blocking(
            "grandpa-voter",
            None,
            sc_consensus_grandpa::run_grandpa_voter(grandpa_config)?,
        );
    }

    network_starter.start_network();

    Ok(task_manager)
}

#[allow(clippy::too_many_arguments)]
fn run_manual_seal_authorship(
    block_receiver: tokio::sync::mpsc::Receiver<DeoxysBlock>,
    sealing: SealingMode,
    client: Arc<FullClient>,
    transaction_pool: Arc<FullPool<DBlockT, FullClient>>,
    select_chain: FullSelectChain,
    block_import: BoxBlockImport,
    task_manager: &TaskManager,
    prometheus_registry: Option<&Registry>,
    commands_stream: Option<mpsc::Receiver<sc_consensus_manual_seal::rpc::EngineCommand<DHashT>>>,
    telemetry: Option<Telemetry>,
) -> Result<(), ServiceError>
where
    RuntimeApi: ConstructRuntimeApi<DBlockT, FullClient>,
    RuntimeApi: Send + Sync + 'static,
{
    let proposer_factory = ProposerFactory::new(
        task_manager.spawn_handle(),
        client.clone(),
        transaction_pool.clone(),
        prometheus_registry,
        telemetry.as_ref().map(|x| x.handle()),
    );

    thread_local!(static TIMESTAMP: RefCell<u64> = RefCell::new(0));

    /// Provide a mock duration starting at 0 in millisecond for timestamp inherent.
    /// Each call will increment timestamp by slot_duration making Aura think time has passed.
    struct MockTimestampInherentDataProvider;

    #[async_trait::async_trait]
    impl sp_inherents::InherentDataProvider for MockTimestampInherentDataProvider {
        async fn provide_inherent_data(
            &self,
            inherent_data: &mut sp_inherents::InherentData,
        ) -> Result<(), sp_inherents::Error> {
            TIMESTAMP.with(|x| {
                *x.borrow_mut() += deoxys_runtime::SLOT_DURATION;
                inherent_data.put_data(sp_timestamp::INHERENT_IDENTIFIER, &*x.borrow())
            })
        }

        async fn try_handle_error(
            &self,
            _identifier: &sp_inherents::InherentIdentifier,
            _error: &[u8],
        ) -> Option<Result<(), sp_inherents::Error>> {
            // The pallet never reports error.
            None
        }
    }

    let create_inherent_data_providers = move |_, ()| async move {
        let timestamp = MockTimestampInherentDataProvider;
        Ok(timestamp)
    };

    struct QueryBlockConsensusDataProvider<C> {
        _client: Arc<C>,

        /// The receiver that we're using to receive blocks.
        block_receiver: tokio::sync::Mutex<tokio::sync::mpsc::Receiver<DeoxysBlock>>,
    }

    impl<B, C> ConsensusDataProvider<B> for QueryBlockConsensusDataProvider<C>
    where
        B: BlockT,
        C: ProvideRuntimeApi<B> + Send + Sync,
    {
        type Proof = ();

        fn create_digest(&self, _parent: &B::Header, _inherents: &InherentData) -> Result<Digest, Error> {
            // listening for new blocks
            let mut lock = self.block_receiver.try_lock().map_err(|e| Error::Other(e.into()))?;
            let block = lock.try_recv().map_err(|_| Error::EmptyTransactionPool)?;
            let block_digest_item: DigestItem =
                sp_runtime::DigestItem::PreRuntime(mp_digest_log::MADARA_ENGINE_ID, Encode::encode(&block));

            Ok(Digest { logs: vec![block_digest_item] })
        }

        fn append_block_import(
            &self,
            _parent: &B::Header,
            params: &mut BlockImportParams<B>,
            _inherents: &InherentData,
            _proof: Self::Proof,
        ) -> Result<(), Error> {
            params.post_digests.push(DigestItem::Other(vec![1]));
            Ok(())
        }
    }

    let manual_seal: BoxFuture<_> = match sealing {
        SealingMode::Manual => {
            Box::pin(sc_consensus_manual_seal::run_manual_seal(sc_consensus_manual_seal::ManualSealParams {
                block_import,
                env: proposer_factory,
                client: client.clone(),
                pool: transaction_pool,
                commands_stream: commands_stream.expect("Manual sealing requires a channel from RPC."),
                select_chain,
                consensus_data_provider: Some(Box::new(QueryBlockConsensusDataProvider {
                    _client: client,
                    block_receiver: tokio::sync::Mutex::new(block_receiver),
                })),
                create_inherent_data_providers,
            }))
        }
        SealingMode::Instant { finalize } => {
            let instant_seal_params = sc_consensus_manual_seal::InstantSealParams {
                block_import,
                env: proposer_factory,
                client,
                pool: transaction_pool,
                select_chain,
                consensus_data_provider: None,
                create_inherent_data_providers,
            };
            if finalize {
                Box::pin(sc_consensus_manual_seal::run_instant_seal_and_finalize(instant_seal_params))
            } else {
                Box::pin(sc_consensus_manual_seal::run_instant_seal(instant_seal_params))
            }
        }
        _ => unreachable!("Other sealing modes are not expected in manual-seal."),
    };

    // we spawn the future on a background thread managed by service.
    task_manager.spawn_essential_handle().spawn_blocking("manual-seal", None, manual_seal);
    Ok(())
}

type ChainOpsResult =
    Result<(Arc<FullClient>, Arc<FullBackend>, BasicQueue<DBlockT>, TaskManager, Arc<MadaraBackend>), ServiceError>;

pub fn new_chain_ops(config: &mut Configuration, cache_more_things: bool) -> ChainOpsResult {
    config.keystore = sc_service::config::KeystoreConfig::InMemory;
    let sc_service::PartialComponents { client, backend, import_queue, task_manager, other, .. } =
        new_partial::<_>(config, build_aura_grandpa_import_queue, cache_more_things, DeoxysBlock::default())?;
    Ok((client, backend, import_queue, task_manager, other.3))
}<|MERGE_RESOLUTION|>--- conflicted
+++ resolved
@@ -424,9 +424,6 @@
     task_manager.spawn_essential_handle().spawn(
         "starknet-sync-worker",
         Some("deoxys"),
-<<<<<<< HEAD
-        starknet_sync_worker::sync(fetch_config, sender_config, l1_url, Arc::clone(&client), starting_block),
-=======
         starknet_sync_worker::sync(
             fetch_config,
             block_sender,
@@ -435,7 +432,6 @@
             Arc::clone(&client),
             starting_block,
         ),
->>>>>>> a7168f70
     );
 
     // manual-seal authorship
