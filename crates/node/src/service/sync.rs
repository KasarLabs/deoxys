use anyhow::Context;
use mc_metrics::MetricsRegistry;
use mc_sync::fetch::fetchers::FetchConfig;
use mc_sync::metrics::block_metrics::BlockMetrics;
use mc_telemetry::TelemetryHandle;
use primitive_types::H160;
use starknet_types_core::felt::Felt;
use tokio::task::JoinSet;
use url::Url;

use crate::cli::SyncParams;

#[derive(Clone)]
pub struct SyncService {
    fetch_config: FetchConfig,
    backup_every_n_blocks: Option<u64>,
    l1_endpoint: Url,
    l1_core_address: H160,
    starting_block: Option<u64>,
<<<<<<< HEAD
    block_metrics: Option<BlockMetrics>,
    chain_id: Felt,
=======
    block_metrics: BlockMetrics,
    chain_id: FieldElement,
>>>>>>> e7f8ef1e
    start_params: Option<TelemetryHandle>,
}

impl SyncService {
    pub fn new(
        config: &SyncParams,
        metrics_handle: MetricsRegistry,
        telemetry: TelemetryHandle,
    ) -> anyhow::Result<Self> {
        let block_metrics = BlockMetrics::register(&metrics_handle)?;
        Ok(Self {
            fetch_config: config.block_fetch_config(),
            l1_endpoint: config.l1_endpoint.clone(),
            l1_core_address: config.network.l1_core_address(),
            starting_block: config.starting_block,
            backup_every_n_blocks: config.backup_every_n_blocks,
            block_metrics,
            chain_id: config.network.chain_id(),
            start_params: Some(telemetry),
        })
    }
    pub async fn start(&mut self, join_set: &mut JoinSet<anyhow::Result<()>>) -> anyhow::Result<()> {
        let SyncService {
            fetch_config,
            backup_every_n_blocks,
            l1_endpoint,
            l1_core_address,
            starting_block,
            block_metrics,
            chain_id,
            ..
        } = self.clone();
        let telemetry = self.start_params.take().context("service already started")?;

        join_set.spawn(async move {
            mc_sync::starknet_sync_worker::sync(
                fetch_config,
                l1_endpoint,
                l1_core_address,
                starting_block,
                backup_every_n_blocks,
                block_metrics,
                chain_id,
                telemetry,
            )
            .await
        });

        Ok(())
    }
}<|MERGE_RESOLUTION|>--- conflicted
+++ resolved
@@ -17,13 +17,8 @@
     l1_endpoint: Url,
     l1_core_address: H160,
     starting_block: Option<u64>,
-<<<<<<< HEAD
-    block_metrics: Option<BlockMetrics>,
+    block_metrics: BlockMetrics,
     chain_id: Felt,
-=======
-    block_metrics: BlockMetrics,
-    chain_id: FieldElement,
->>>>>>> e7f8ef1e
     start_params: Option<TelemetryHandle>,
 }
 
