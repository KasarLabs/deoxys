use core::marker::PhantomData;
use std::collections::{HashMap, HashSet};

use blockifier::execution::contract_class::ContractClass;
use blockifier::state::errors::StateError;
use blockifier::state::state_api::{State, StateReader, StateResult};
<<<<<<< HEAD
use indexmap::IndexMap;
use mc_db::storage_handler;
use mp_felt::Felt252Wrapper;
use mp_state::StateChanges;
use starknet_api::api_core::{ClassHash, CompiledClassHash, ContractAddress, Nonce};
=======
use mc_db::storage::StorageHandler;
use sp_runtime::traits::UniqueSaturatedInto;
use starknet_api::core::{ClassHash, CompiledClassHash, ContractAddress, Nonce};
>>>>>>> 65cc66e6
use starknet_api::hash::StarkFelt;
use starknet_api::state::StorageKey;
use starknet_core::types::BlockId;

use crate::{Config, Pallet};

/// `BlockifierStateAdapter` is only use to re-executing or simulate transactions.
/// None of the setters should therefore change the storage persistently,
/// all changes are temporary stored in the struct and are discarded after the execution
pub struct BlockifierStateAdapter<T: Config> {
    storage_update: HashMap<(ContractAddress, StorageKey), StarkFelt>,
    nonce_update: HashMap<ContractAddress, Nonce>,
    class_hash_update: HashMap<ContractAddress, ClassHash>,
    compiled_class_hash_update: HashMap<ClassHash, CompiledClassHash>,
    contract_class_update: HashMap<ClassHash, ContractClass>,
    visited_pcs: HashMap<ClassHash, HashSet<usize>>,
    _phantom: PhantomData<T>,
}

impl<T: Config> Default for BlockifierStateAdapter<T> {
    fn default() -> Self {
        Self {
            storage_update: HashMap::default(),
            nonce_update: HashMap::default(),
            class_hash_update: HashMap::default(),
            compiled_class_hash_update: HashMap::default(),
            contract_class_update: HashMap::default(),
            visited_pcs: HashMap::default(),
            _phantom: PhantomData,
        }
    }
}

impl<T: Config> StateReader for BlockifierStateAdapter<T> {
<<<<<<< HEAD
    fn get_storage_at(&mut self, contract_address: ContractAddress, key: StorageKey) -> StateResult<StarkFelt> {
        todo!()
=======
    fn get_storage_at(&self, contract_address: ContractAddress, key: StorageKey) -> StateResult<StarkFelt> {
        match self.storage_update.get(&(contract_address, key)) {
            Some(value) => Ok(*value),
            None => {
                match StorageHandler::contract_storage_mut(BlockId::Number(
                    UniqueSaturatedInto::<u64>::unique_saturated_into(frame_system::Pallet::<T>::block_number()),
                ))
                .unwrap()
                .get(&contract_address, &key)
                {
                    Ok(Some(value)) => Ok(StarkFelt(value.to_bytes_be())),
                    Ok(None) => Ok(StarkFelt::default()),
                    _ => Err(StateError::StateReadError(format!(
                        "Failed to retrieve storage value for contract {} at key {}",
                        contract_address.0.0, key.0.0
                    ))),
                }
            }
        }
>>>>>>> 65cc66e6
    }

    fn get_nonce_at(&self, contract_address: ContractAddress) -> StateResult<Nonce> {
        Ok(self.nonce_update.get(&contract_address).cloned().unwrap_or_else(|| Pallet::<T>::nonce(contract_address)))
    }

<<<<<<< HEAD
    fn get_class_hash_at(&mut self, contract_address: ContractAddress) -> StateResult<ClassHash> {
        todo!("see with @charpa how to implement this with the new storage")
    }

    fn get_compiled_contract_class(&mut self, class_hash: &ClassHash) -> StateResult<ContractClass> {
        todo!("check with @charpao how to do this with new bonsai storage")
=======
    fn get_class_hash_at(&self, contract_address: ContractAddress) -> StateResult<ClassHash> {
        Ok(self
            .class_hash_update
            .get(&contract_address)
            .cloned()
            .unwrap_or_else(|| Pallet::<T>::contract_class_hash_by_address(contract_address)))
    }

    fn get_compiled_contract_class(&self, class_hash: ClassHash) -> StateResult<ContractClass> {
        match self.contract_class_update.get(&class_hash) {
            Some(contract_class) => Ok(contract_class.clone()),
            None => {
                Pallet::<T>::contract_class_by_class_hash(class_hash).ok_or(StateError::UndeclaredClassHash(class_hash))
            }
        }
>>>>>>> 65cc66e6
    }

    fn get_compiled_class_hash(&self, class_hash: ClassHash) -> StateResult<CompiledClassHash> {
        match self.compiled_class_hash_update.get(&class_hash) {
            Some(compiled_class_hash) => Ok(*compiled_class_hash),
            None => Pallet::<T>::compiled_class_hash_by_class_hash(class_hash)
                .ok_or(StateError::UndeclaredClassHash(class_hash)),
        }
    }
}

impl<T: Config> State for BlockifierStateAdapter<T> {
<<<<<<< HEAD
    fn set_storage_at(&mut self, contract_address: ContractAddress, key: StorageKey, value: StarkFelt) {
        todo!()
=======
    fn set_storage_at(
        &mut self,
        contract_address: ContractAddress,
        key: StorageKey,
        value: StarkFelt,
    ) -> StateResult<()> {
        self.storage_update.insert((contract_address, key), value);

        Ok(())
>>>>>>> 65cc66e6
    }

    fn increment_nonce(&mut self, contract_address: ContractAddress) -> StateResult<()> {
        let nonce = self.get_nonce_at(contract_address)?.try_increment().map_err(StateError::StarknetApiError)?;

        self.nonce_update.insert(contract_address, nonce);

        Ok(())
    }

    fn set_class_hash_at(&mut self, contract_address: ContractAddress, class_hash: ClassHash) -> StateResult<()> {
<<<<<<< HEAD
        self.class_hash_update += 1;

        // crate::ContractClassHashes::<T>::insert(contract_address, class_hash);
        //
        // Ok(())
=======
        self.class_hash_update.insert(contract_address, class_hash);
>>>>>>> 65cc66e6

        // TODO: see with @charpa how to implement this with the new storage
        todo!("see with @charpa how to implement this with the new storage")
    }

<<<<<<< HEAD
    fn set_contract_class(&mut self, class_hash: &ClassHash, contract_class: ContractClass) -> StateResult<()> {
        // crate::ContractClasses::<T>::insert(class_hash, contract_class);
        todo!("check with @charpao how to do this with new bonsai storage")
=======
    fn set_contract_class(&mut self, class_hash: ClassHash, contract_class: ContractClass) -> StateResult<()> {
        self.contract_class_update.insert(class_hash, contract_class);

        Ok(())
>>>>>>> 65cc66e6
    }

    fn set_compiled_class_hash(
        &mut self,
        class_hash: ClassHash,
        compiled_class_hash: CompiledClassHash,
    ) -> StateResult<()> {
        self.compiled_class_hash_update.insert(class_hash, compiled_class_hash);

        Ok(())
    }

    fn add_visited_pcs(&mut self, class_hash: ClassHash, pcs: &HashSet<usize>) {
        self.visited_pcs.entry(class_hash).or_default().extend(pcs);
    }
}<|MERGE_RESOLUTION|>--- conflicted
+++ resolved
@@ -4,17 +4,9 @@
 use blockifier::execution::contract_class::ContractClass;
 use blockifier::state::errors::StateError;
 use blockifier::state::state_api::{State, StateReader, StateResult};
-<<<<<<< HEAD
-use indexmap::IndexMap;
-use mc_db::storage_handler;
-use mp_felt::Felt252Wrapper;
-use mp_state::StateChanges;
-use starknet_api::api_core::{ClassHash, CompiledClassHash, ContractAddress, Nonce};
-=======
 use mc_db::storage::StorageHandler;
 use sp_runtime::traits::UniqueSaturatedInto;
 use starknet_api::core::{ClassHash, CompiledClassHash, ContractAddress, Nonce};
->>>>>>> 65cc66e6
 use starknet_api::hash::StarkFelt;
 use starknet_api::state::StorageKey;
 use starknet_core::types::BlockId;
@@ -49,10 +41,6 @@
 }
 
 impl<T: Config> StateReader for BlockifierStateAdapter<T> {
-<<<<<<< HEAD
-    fn get_storage_at(&mut self, contract_address: ContractAddress, key: StorageKey) -> StateResult<StarkFelt> {
-        todo!()
-=======
     fn get_storage_at(&self, contract_address: ContractAddress, key: StorageKey) -> StateResult<StarkFelt> {
         match self.storage_update.get(&(contract_address, key)) {
             Some(value) => Ok(*value),
@@ -72,21 +60,12 @@
                 }
             }
         }
->>>>>>> 65cc66e6
     }
 
     fn get_nonce_at(&self, contract_address: ContractAddress) -> StateResult<Nonce> {
         Ok(self.nonce_update.get(&contract_address).cloned().unwrap_or_else(|| Pallet::<T>::nonce(contract_address)))
     }
 
-<<<<<<< HEAD
-    fn get_class_hash_at(&mut self, contract_address: ContractAddress) -> StateResult<ClassHash> {
-        todo!("see with @charpa how to implement this with the new storage")
-    }
-
-    fn get_compiled_contract_class(&mut self, class_hash: &ClassHash) -> StateResult<ContractClass> {
-        todo!("check with @charpao how to do this with new bonsai storage")
-=======
     fn get_class_hash_at(&self, contract_address: ContractAddress) -> StateResult<ClassHash> {
         Ok(self
             .class_hash_update
@@ -102,7 +81,6 @@
                 Pallet::<T>::contract_class_by_class_hash(class_hash).ok_or(StateError::UndeclaredClassHash(class_hash))
             }
         }
->>>>>>> 65cc66e6
     }
 
     fn get_compiled_class_hash(&self, class_hash: ClassHash) -> StateResult<CompiledClassHash> {
@@ -115,10 +93,6 @@
 }
 
 impl<T: Config> State for BlockifierStateAdapter<T> {
-<<<<<<< HEAD
-    fn set_storage_at(&mut self, contract_address: ContractAddress, key: StorageKey, value: StarkFelt) {
-        todo!()
-=======
     fn set_storage_at(
         &mut self,
         contract_address: ContractAddress,
@@ -128,7 +102,6 @@
         self.storage_update.insert((contract_address, key), value);
 
         Ok(())
->>>>>>> 65cc66e6
     }
 
     fn increment_nonce(&mut self, contract_address: ContractAddress) -> StateResult<()> {
@@ -140,30 +113,16 @@
     }
 
     fn set_class_hash_at(&mut self, contract_address: ContractAddress, class_hash: ClassHash) -> StateResult<()> {
-<<<<<<< HEAD
-        self.class_hash_update += 1;
-
-        // crate::ContractClassHashes::<T>::insert(contract_address, class_hash);
-        //
-        // Ok(())
-=======
         self.class_hash_update.insert(contract_address, class_hash);
->>>>>>> 65cc66e6
 
         // TODO: see with @charpa how to implement this with the new storage
         todo!("see with @charpa how to implement this with the new storage")
     }
 
-<<<<<<< HEAD
-    fn set_contract_class(&mut self, class_hash: &ClassHash, contract_class: ContractClass) -> StateResult<()> {
-        // crate::ContractClasses::<T>::insert(class_hash, contract_class);
-        todo!("check with @charpao how to do this with new bonsai storage")
-=======
     fn set_contract_class(&mut self, class_hash: ClassHash, contract_class: ContractClass) -> StateResult<()> {
         self.contract_class_update.insert(class_hash, contract_class);
 
         Ok(())
->>>>>>> 65cc66e6
     }
 
     fn set_compiled_class_hash(
