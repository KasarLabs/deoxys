//! A Substrate pallet implementation for Starknet, a decentralized, permissionless, and scalable
//! zk-rollup for general-purpose smart contracts.
//! See the [Starknet documentation](https://docs.starknet.io/) for more information.
//! The code consists of the following sections:
//! 1. Config: The trait Config is defined, which is used to configure the pallet by specifying the
//! parameters and types on which it depends. The trait also includes associated types for
//! RuntimeEvent, StateRoot, SystemHash, and TimestampProvider.
//!
//! 2. Hooks: The Hooks trait is implemented for the pallet, which includes methods to be executed
//! during the block lifecycle: on_finalize, on_initialize, on_runtime_upgrade, and offchain_worker.
//!
//! 3. Storage: Several storage items are defined, including Pending, CurrentBlock, BlockHash,
//! ContractClassHashes, ContractClasses, Nonces, StorageView, LastKnownEthBlock, and
//! FeeTokenAddress. These storage items are used to store and manage data related to the Starknet
//! pallet.
//!
//! 4. Genesis Configuration: The GenesisConfig struct is defined, which is used to set up the
//! initial state of the pallet during genesis. The struct includes fields for contracts,
//! contract_classes, storage, fee_token_address, and _phantom. A GenesisBuild implementation is
//! provided to build the initial state during genesis.
//!
//! 5. Events: A set of events are defined in the Event enum, including KeepStarknetStrange,
//! StarknetEvent, and FeeTokenAddressChanged. These events are emitted during the execution of
//! various pallet functions.
//!
//! 6.Errors: A set of custom errors are defined in the Error enum, which is used to represent
//! various error conditions during the execution of the pallet.
//!
//! 7. Dispatchable Functions: The Pallet struct implements several dispatchable functions (ping,
//! invoke, ...), which allow users to interact with the pallet and invoke state changes. These
//! functions are annotated with weight and return a DispatchResult.
// Ensure we're `no_std` when compiling for Wasm.
#![allow(clippy::large_enum_variant)]

<<<<<<< HEAD
=======
use std::sync::Arc;

use mc_db::storage::StorageHandler;
>>>>>>> 65cc66e6
/// Starknet pallet.
/// Definition of the pallet's runtime storage items, events, errors, and dispatchable
/// functions.
/// Learn more about FRAME and the core library of Substrate FRAME pallets:
/// <https://docs.substrate.io/reference/frame-pallets/>
pub use pallet::*;
/// An adapter for the blockifier state related traits
pub mod blockifier_state_adapter;

#[cfg(feature = "std")]
pub mod genesis_loader;
/// Simulation, estimations and execution trace logic.
pub mod simulations;

/// The Starknet pallet's runtime custom types.
pub mod types;

#[macro_use]
pub extern crate alloc;

use alloc::collections::BTreeSet;
use alloc::str::from_utf8_unchecked;
use alloc::string::String;
use alloc::vec;
use alloc::vec::Vec;

use blockifier::blockifier::block::{BlockInfo, GasPrices};
use blockifier::context::{BlockContext, ChainInfo, FeeTokenAddresses, TransactionContext};
use blockifier::execution::call_info::CallInfo;
use blockifier::execution::contract_class::ContractClass;
use blockifier::execution::entry_point::{CallEntryPoint, CallType, EntryPointExecutionContext};
use blockifier::state::cached_state::{CachedState, GlobalContractCache};
use blockifier::transaction::objects::{DeprecatedTransactionInfo, TransactionInfo};
use blockifier::versioned_constants::VersionedConstants;
use blockifier_state_adapter::BlockifierStateAdapter;
use frame_support::pallet_prelude::*;
use frame_support::traits::Time;
use frame_system::pallet_prelude::*;
use mc_db::storage_handler;
use mc_db::storage_handler::{StorageView, StorageViewMut};
use mp_block::state_update::StateUpdateWrapper;
use mp_block::DeoxysBlock;
use mp_contract::ContractAbi;
use mp_digest_log::MADARA_ENGINE_ID;
use mp_felt::Felt252Wrapper;
use mp_hashers::HasherT;
use mp_sequencer_address::{InherentError, InherentType, DEFAULT_SEQUENCER_ADDRESS, INHERENT_IDENTIFIER};
use mp_storage::{StarknetStorageSchemaVersion, PALLET_STARKNET_SCHEMA};
use sp_runtime::traits::UniqueSaturatedInto;
use sp_runtime::DigestItem;
use starknet_api::block::{BlockNumber, BlockTimestamp};
use starknet_api::core::{
    ChainId, ClassHash, CompiledClassHash, ContractAddress, EntryPointSelector, Nonce, PatriciaKey,
};
use starknet_api::deprecated_contract_class::EntryPointType;
use starknet_api::hash::{StarkFelt, StarkHash};
use starknet_api::state::StorageKey;
use starknet_api::transaction::{Calldata, Event as StarknetEvent, MessageToL1, Transaction, TransactionHash};
use starknet_crypto::FieldElement;

use crate::alloc::string::ToString;
use crate::types::{CasmClassHash, SierraClassHash, StorageSlot};

pub(crate) const LOG_TARGET: &str = "runtime::starknet";

pub const ETHEREUM_EXECUTION_RPC: &[u8] = b"starknet::ETHEREUM_EXECUTION_RPC";
pub const ETHEREUM_CONSENSUS_RPC: &[u8] = b"starknet::ETHEREUM_CONSENSUS_RPC";

pub const SN_OS_CONFIG_HASH_VERSION: &str = "StarknetOsConfig1";

// syntactic sugar for logging.
#[macro_export]
macro_rules! log {
	($level:tt, $pattern:expr $(, $values:expr)* $(,)?) => {
		log::$level!(
			target: $crate::LOG_TARGET,
			concat!("[{:?}] 🐺 ", $pattern), <frame_system::Pallet<T>>::block_number() $(, $values)*
		)
	};
}

#[frame_support::pallet]
pub mod pallet {
    use frame_support::fail;
    use mp_contract::class::{ClassUpdateWrapper, ContractClassData, ContractClassWrapper};

    use super::*;

    #[pallet::pallet]
    pub struct Pallet<T>(_);

    /// Configure the pallet by specifying the parameters and types on which it depends.
    /// We're coupling the starknet pallet to the tx payment pallet to be able to override the fee
    /// mechanism and comply with starknet which uses an ER20 as fee token
    #[pallet::config]
    pub trait Config: frame_system::Config {
        /// Because this pallet emits events, it depends on the runtime's definition of an event.
        type RuntimeEvent: From<Event<Self>> + IsType<<Self as frame_system::Config>::RuntimeEvent>;
        /// The hashing function to use.
        type SystemHash: HasherT;
        /// The block time
        type TimestampProvider: Time;
        /// The gas price
        #[pallet::constant]
        type L1GasPrices: Get<GasPrices>;
        /// A configuration for base priority of unsigned transactions.
        ///
        /// This is exposed so that it can be tuned for particular runtime, when
        /// multiple pallets send unsigned transactions.
        #[pallet::constant]
        type UnsignedPriority: Get<TransactionPriority>;
        /// A configuration for longevity of transactions.
        ///
        /// This is exposed so that it can be tuned for particular runtime to
        /// set how long transactions are kept in the mempool.
        #[pallet::constant]
        type TransactionLongevity: Get<TransactionLongevity>;
        /// A bool to disable transaction fees and make all transactions free
        #[pallet::constant]
        type DisableTransactionFee: Get<bool>;
        /// A bool to disable Nonce validation
        type DisableNonceValidation: Get<bool>;
        #[pallet::constant]
        type InvokeTxMaxNSteps: Get<u32>;
        #[pallet::constant]
        type ValidateMaxNSteps: Get<u32>;
        #[pallet::constant]
        type ProtocolVersion: Get<Felt252Wrapper>;
        #[pallet::constant]
        type ChainId: Get<Felt252Wrapper>;
        #[pallet::constant]
        type MaxRecursionDepth: Get<u32>;
        #[pallet::constant]
        type ProgramHash: Get<Felt252Wrapper>;
    }

    /// The Starknet pallet hooks.
    /// HOOKS
    /// # TODO
    /// * Implement the hooks.
    #[pallet::hooks]
    impl<T: Config> Hooks<BlockNumberFor<T>> for Pallet<T> {
        /// The block is being finalized.
        fn on_finalize(_n: BlockNumberFor<T>) {
            assert!(SeqAddrUpdate::<T>::take(), "Sequencer address must be set for the block");

            let block_number =
                UniqueSaturatedInto::<u64>::unique_saturated_into(frame_system::Pallet::<T>::block_number());

            // Create a new Starknet block and store it.
            <Pallet<T>>::store_block(block_number);
        }

        /// The block is being initialized. Implement to have something happen.
        fn on_initialize(_: BlockNumberFor<T>) -> Weight {
            let digest = frame_system::Pallet::<T>::digest();
            let logs = digest.logs();
            let block_number =
                UniqueSaturatedInto::<u64>::unique_saturated_into(frame_system::Pallet::<T>::block_number());

            if !logs.is_empty() {
                for log_entry in logs {
                    if let DigestItem::PreRuntime(engine_id, encoded_data) = log_entry {
                        match *engine_id {
                            mp_digest_log::STATE_ENGINE_ID => store_state_update::<T>(encoded_data, block_number),
                            mp_digest_log::CLASS_ENGINE_ID => store_class_update::<T>(encoded_data, block_number),
                            _ => {}
                        }
                    }
                }
            }

            Weight::zero()
        }

        /// Perform a module upgrade.
        fn on_runtime_upgrade() -> Weight {
            Weight::zero()
        }
    }

    fn store_state_update<T: Config>(encoded_data: &Vec<u8>, block_number: u64) {
        match StateUpdateWrapper::decode(&mut encoded_data.as_slice()) {
            Ok(state_update) => {
                // nonces stored for accessing on `starknet_getNonce` RPC call.
                state_update
                    .state_diff
                    .nonces
                    .into_iter()
                    .map(|(address, nonce)| (ContractAddress(address.into()), Nonce(nonce.into())))
                    .for_each(|(contract_address, nonce)| <Nonces<T>>::insert(contract_address, nonce));

                // contract address to class hash equivalence (used in
                // `starknet_getClassHashAt`` rpc call)
                let mut handler_class_hash = storage_handler::class_hash_mut().unwrap();
                core::iter::empty()
                    .chain(state_update.state_diff.deployed_contracts)
                    .chain(state_update.state_diff.replaced_classes)
                    .map(|contract| (ContractAddress(contract.address.into()), ClassHash(contract.class_hash.into())))
                    .for_each(|(contract_address, class_hash)| {
                        handler_class_hash.insert(&contract_address, &class_hash).unwrap();
                    });
                handler_class_hash.commit(block_number + 1).unwrap();

                // we need to store the entire data from the StateDiff to be able to return it
                // during `starknet_getStateUpdate`
                state_update
                    .state_diff
                    .declared_classes
                    .into_iter()
                    .map(|declared_class| {
                        (
                            ClassHash(declared_class.class_hash.into()),
                            CompiledClassHash(declared_class.compiled_class_hash.into()),
                        )
                    })
                    .for_each(|(class_hash, compiled_class_hash)| {
                        <CompiledClassHashes<T>>::insert(class_hash, compiled_class_hash)
                    });
            }
            Err(e) => log!(info, "Decoding error: {:?}", e),
        }
    }

    fn store_class_update<T: Config>(encoded_data: &Vec<u8>, block_number: u64) {
        match ClassUpdateWrapper::decode(&mut encoded_data.as_slice()) {
            Ok(class_update) => {
                let mut handler_contract_class = storage_handler::contract_class_mut().unwrap();
                let mut handler_contract_abi = storage_handler::contract_abi_mut().unwrap();

                class_update.0.into_iter().for_each(
                    |ContractClassData { hash: class_hash, contract_class: contract_class_wrapper }| {
                        let ContractClassWrapper { contract: contract_class, abi } = contract_class_wrapper;

                        // Blockifier class and ABI need to be stored separately since Blockifier
                        // does not store ABI. In the future, it would be better to have a separate
                        // storage structure which contains both the class data and the ABI
                        handler_contract_class.insert(&class_hash, &contract_class);
                        handler_contract_abi.insert(&class_hash, &abi);
                    },
                );

                handler_contract_class.commit(block_number + 1).unwrap();
                handler_contract_abi.commit(block_number + 1).unwrap();
            }
            Err(e) => log!(info, "Decoding error: {:?}", e),
        }
    }

    /// The Starknet pallet storage items.
    /// STORAGE
    /// Current building block's transactions.
    #[pallet::storage]
    #[pallet::unbounded]
    #[pallet::getter(fn pending)]
    pub(super) type Pending<T: Config> = StorageValue<_, Vec<Transaction>, ValueQuery>;

    // Keep the hashes of the transactions stored in Pending
    // One should not be updated without the other !!!
    #[pallet::storage]
    #[pallet::unbounded]
    #[pallet::getter(fn pending_hashes)]
    pub(super) type PendingHashes<T: Config> = StorageValue<_, Vec<TransactionHash>, ValueQuery>;

    #[pallet::storage]
    #[pallet::unbounded]
    #[pallet::getter(fn tx_events)]
    pub(super) type TxEvents<T: Config> = StorageMap<_, Identity, TransactionHash, Vec<StarknetEvent>, ValueQuery>;

    #[pallet::storage]
    #[pallet::unbounded]
    #[pallet::getter(fn tx_messages)]
    pub(super) type TxMessages<T: Config> = StorageMap<_, Identity, TransactionHash, Vec<MessageToL1>, ValueQuery>;

    #[pallet::storage]
    #[pallet::unbounded]
    #[pallet::getter(fn tx_revert_error)]
    pub(super) type TxRevertError<T: Config> = StorageMap<_, Identity, TransactionHash, String, OptionQuery>;
    /// The Starknet pallet storage items.
    /// STORAGE
    /// Mapping of contract address to state root.
    #[pallet::storage]
    #[pallet::unbounded]
    #[pallet::getter(fn contract_state_root_by_address)]
    pub(super) type ContractsStateRoots<T: Config> =
        StorageMap<_, Identity, ContractAddress, Felt252Wrapper, OptionQuery>;

    /// Pending storage slot updates
    /// STORAGE
    /// Mapping storage key to storage value.
    #[pallet::storage]
    #[pallet::unbounded]
    #[pallet::getter(fn pending_storage_changes)]
    pub(super) type PendingStorageChanges<T: Config> =
        StorageMap<_, Identity, ContractAddress, Vec<StorageSlot>, ValueQuery>;

    /// Mapping from Starknet Sierra class hash to  Casm compiled contract
    /// class. Safe to use `Identity` as the key is already a hash.
    #[pallet::storage]
    #[pallet::unbounded]
    #[pallet::getter(fn compiled_class_hash_by_class_hash)]
    pub(super) type CompiledClassHashes<T: Config> =
        StorageMap<_, Identity, SierraClassHash, CompiledClassHash, OptionQuery>;

    /// Mapping from Starknet contract address to its nonce.
    /// Safe to use `Identity` as the key is already a hash.
    #[pallet::storage]
    #[pallet::unbounded]
    #[pallet::getter(fn nonce)]
    pub(super) type Nonces<T: Config> = StorageMap<_, Identity, ContractAddress, Nonce, ValueQuery>;

    /// The last processed Ethereum block number for L1 messages consumption.
    /// This is used to avoid re-processing the same Ethereum block multiple times.
    /// This is used by the offchain worker.
    /// # TODO
    /// * Find a more relevant name for this.
    #[pallet::storage]
    #[pallet::unbounded]
    #[pallet::getter(fn last_known_eth_block)]
    pub(super) type LastKnownEthBlock<T: Config> = StorageValue<_, u64>;

    /// The address of the fee token ERC20 contract.
    #[pallet::storage]
    #[pallet::unbounded]
    #[pallet::getter(fn fee_token_addresses)]
    pub(super) type FeeTokens<T: Config> = StorageValue<_, FeeTokenAddresses, ValueQuery>;

    /// Current sequencer address.
    #[pallet::storage]
    #[pallet::unbounded]
    #[pallet::getter(fn sequencer_address)]
    pub type SequencerAddress<T: Config> = StorageValue<_, ContractAddress, ValueQuery>;

    /// Ensure the sequencer address was updated for this block.
    #[pallet::storage]
    #[pallet::unbounded]
    #[pallet::getter(fn seq_addr_update)]
    pub type SeqAddrUpdate<T: Config> = StorageValue<_, bool, ValueQuery>;

    /// Information about processed L1 Messages
    /// Based on Nonce value.
    #[pallet::storage]
    #[pallet::unbounded]
    #[pallet::getter(fn l1_messages)]
    pub(super) type L1Messages<T: Config> = StorageValue<_, BTreeSet<Nonce>, ValueQuery>;

    /// Starknet genesis configuration.
    #[pallet::genesis_config]
    pub struct GenesisConfig<T: Config> {
        /// The contracts to be deployed at genesis.
        /// This is a vector of tuples, where the first element is the contract address and the
        /// second element is the contract class hash.
        /// This can be used to start the chain with a set of pre-deployed contracts, for example in
        /// a test environment or in the case of a migration of an existing chain state.
        pub contracts: Vec<(ContractAddress, SierraClassHash)>,
        pub sierra_to_casm_class_hash: Vec<(SierraClassHash, CasmClassHash)>,
        pub storage: Vec<(ContractAddress, Vec<(StorageKey, StarkFelt)>)>,
        /// The address of the fee token.
        /// Must be set to the address of the fee token ERC20 contract.
        pub strk_fee_token_address: ContractAddress,
        pub eth_fee_token_address: ContractAddress,
        pub _phantom: PhantomData<T>,
    }

    /// `Default` impl required by `pallet::GenesisBuild`.
    impl<T: Config> Default for GenesisConfig<T> {
        fn default() -> Self {
            Self {
                contracts: vec![],
                sierra_to_casm_class_hash: vec![],
                storage: vec![],
                strk_fee_token_address: Default::default(),
                eth_fee_token_address: Default::default(),
                _phantom: PhantomData,
            }
        }
    }

    #[pallet::genesis_build]
    impl<T: Config> BuildGenesisConfig for GenesisConfig<T> {
        fn build(&self) {
            frame_support::storage::unhashed::put::<StarknetStorageSchemaVersion>(
                PALLET_STARKNET_SCHEMA,
                &StarknetStorageSchemaVersion::V1,
            );

            let mut handler_class_hash = storage_handler::class_hash_mut().unwrap();
            self.contracts.iter().for_each(|(contract_address, class_hash)| {
                handler_class_hash.insert(contract_address, class_hash).unwrap();
            });
            handler_class_hash.commit(1);

            self.sierra_to_casm_class_hash.iter().for_each(|(class_hash, compiled_class_hash)| {
                CompiledClassHashes::<T>::insert(class_hash, CompiledClassHash(compiled_class_hash.0))
            });

            LastKnownEthBlock::<T>::set(None);
            // Set the fee token address from the genesis config.
            FeeTokens::<T>::set(FeeTokenAddresses {
                strk_fee_token_address: self.strk_fee_token_address,
                eth_fee_token_address: self.eth_fee_token_address,
            });
            SeqAddrUpdate::<T>::put(true);
        }
    }

    /// The Starknet pallet events.
    /// EVENTS
    /// See: `<https://docs.substrate.io/main-docs/build/events-errors/>`
    #[pallet::event]
    #[pallet::generate_deposit(pub(super) fn deposit_event)]
    pub enum Event<T: Config> {
        KeepStarknetStrange,
        /// Regular Starknet event
        StarknetEvent(StarknetEvent),
        /// Emitted when fee token address is changed.
        /// This is emitted by the `set_fee_token_address` extrinsic.
        /// [old_fee_token_address, new_fee_token_address]
        FeeTokenAddressChanged {
            old_fee_token_address: ContractAddress,
            new_fee_token_address: ContractAddress,
        },
    }

    /// The Starknet pallet custom errors.
    /// ERRORS
    #[pallet::error]
    pub enum Error<T> {
        AccountNotDeployed,
        TransactionExecutionFailed,
        ClassHashAlreadyDeclared,
        ContractClassHashUnknown,
        ContractClassAlreadyAssociated,
        ContractClassMustBeSpecified,
        AccountAlreadyDeployed,
        ContractAddressAlreadyAssociated,
        InvalidContractClass,
        TooManyEmittedStarknetEvents,
        StateReaderError,
        EmitEventError,
        StateDiffError,
        ContractNotFound,
        TransactionConversionError,
        SequencerAddressNotValid,
        InvalidContractClassForThisDeclareVersion,
        Unimplemented,
        MissingRevertReason,
        MissingCallInfo,
        FailedToCreateATransactionalStorageExecution,
        L1MessageAlreadyExecuted,
        MissingL1GasUsage,
    }

    /// The Starknet pallet external functions.
    /// Dispatchable functions allows users to interact with the pallet and invoke state changes.
    /// These functions materialize as "extrinsics", which are often compared to transactions.
    /// Dispatchable functions must be annotated with a weight and must return a DispatchResult.
    #[pallet::call]
    impl<T: Config> Pallet<T> {
        /// Set the current block author's sequencer address.
        ///
        /// This call should be invoked exactly once per block. It will set a default value at
        /// the finalization phase, if this call hasn't been invoked by that time.
        ///
        /// The dispatch origin for this call must be `Inherent`.
        #[pallet::call_index(0)]
        #[pallet::weight((0, DispatchClass::Mandatory))]
        pub fn set_sequencer_address(origin: OriginFor<T>, addr: [u8; 32]) -> DispatchResult {
            ensure_none(origin)?;
            // The `SeqAddrUpdate` storage item is initialized to `true` in the genesis build. In
            // block 1 we skip the storage update check, and the `on_finalize` hook
            // updates the storage item to `false`. Initializing the storage item with
            // `false` causes the `on_finalize` hook to panic.
            if UniqueSaturatedInto::<u64>::unique_saturated_into(frame_system::Pallet::<T>::block_number()) > 1 {
                assert!(!SeqAddrUpdate::<T>::exists(), "Sequencer address can be updated only once in the block");
            }

            let addr = StarkFelt::new(addr).map_err(|_| Error::<T>::SequencerAddressNotValid)?;
            let addr = ContractAddress(addr.try_into().map_err(|_| Error::<T>::SequencerAddressNotValid)?);
            SequencerAddress::<T>::put(addr);
            SeqAddrUpdate::<T>::put(true);
            Ok(())
        }

<<<<<<< HEAD
        /// The invoke transaction is the main transaction type used to invoke contract functions in
        /// Starknet.
        /// See `https://docs.starknet.io/documentation/architecture_and_concepts/Blocks/transactions/#invoke_transaction`.
        /// # Arguments
        ///
        /// * `origin` - The origin of the transaction.
        /// * `transaction` - The Starknet transaction.
        ///
        ///  # Returns
        ///
        /// * `DispatchResult` - The result of the transaction.
        #[pallet::call_index(1)]
        #[pallet::weight({0})]
        pub fn invoke(origin: OriginFor<T>, transaction: InvokeTransaction) -> DispatchResult {
            // This ensures that the function can only be called via unsigned transaction.
            ensure_none(origin)?;

            let input_transaction = transaction;

            let chain_id = Self::chain_id();
            let transaction = input_transaction.into_executable::<T::SystemHash>(chain_id, false);

            let sender_address = match &transaction.tx {
                starknet_api::transaction::InvokeTransaction::V0(tx) => tx.contract_address,
                starknet_api::transaction::InvokeTransaction::V1(tx) => tx.sender_address,
            };
            // Check if contract is deployed
            let Ok(handler_class_hash) = storage_handler::class_hash() else {
                fail!(Error::<T>::AccountNotDeployed);
            };
            let Ok(contains) = handler_class_hash.contains(&sender_address) else {
                fail!(Error::<T>::AccountNotDeployed);
            };
            ensure!(contains, Error::<T>::AccountNotDeployed);

            // Execute
            let tx_execution_infos = transaction
                .execute(
                    &mut BlockifierStateAdapter::<T>::default(),
                    &Self::get_block_context(),
                    &RuntimeExecutionConfigBuilder::new::<T>().build(),
                )
                .map_err(|e| {
                    log::error!("failed to execute invoke tx: {:?}", e);
                    Error::<T>::TransactionExecutionFailed
                })?;

            let tx_hash = transaction.tx_hash;
            Self::emit_and_store_tx_and_fees_events(
                tx_hash,
                &tx_execution_infos.execute_call_info,
                &tx_execution_infos.fee_transfer_call_info,
            );
            Self::store_transaction(tx_hash, Transaction::Invoke(input_transaction), tx_execution_infos.revert_error);

            Ok(())
        }

        /// The declare transaction is used to introduce new classes into the state of Starknet,
        /// enabling other contracts to deploy instances of those classes or using them in a library
        /// call. See `https://docs.starknet.io/documentation/architecture_and_concepts/Blocks/transactions/#declare_transaction`.
        /// # Arguments
        ///
        /// * `origin` - The origin of the transaction.
        /// * `transaction` - The Starknet transaction.
        ///
        ///  # Returns
        ///
        /// * `DispatchResult` - The result of the transaction.
        #[pallet::call_index(2)]
        #[pallet::weight({0})]
        pub fn declare(
            origin: OriginFor<T>,
            transaction: DeclareTransaction,
            contract_class: ContractClass,
        ) -> DispatchResult {
            // This ensures that the function can only be called via unsigned transaction.
            ensure_none(origin)?;

            let input_transaction = transaction;
            let chain_id = Self::chain_id();
            let transaction = input_transaction
                .try_into_executable::<T::SystemHash>(chain_id, contract_class, false)
                .map_err(|_| Error::<T>::InvalidContractClassForThisDeclareVersion)?;

            // Check class hash is not already declared
            let Ok(handler_contract_class) = storage_handler::contract_class() else {
                fail!(Error::<T>::ClassHashAlreadyDeclared);
            };
            let Ok(contains) = handler_contract_class.contains(&transaction.tx().class_hash()) else {
                fail!(Error::<T>::ClassHashAlreadyDeclared);
            };
            ensure!(contains, Error::<T>::ClassHashAlreadyDeclared);

            // Check if contract is deployed
            let Ok(handler_class_hash) = storage_handler::class_hash() else {
                fail!(Error::<T>::AccountNotDeployed);
            };
            let Ok(contains) = handler_class_hash.contains(&transaction.tx().sender_address()) else {
                fail!(Error::<T>::AccountNotDeployed);
            };
            ensure!(contains, Error::<T>::AccountNotDeployed);

            // Execute
            let tx_execution_infos = transaction
                .execute(
                    &mut BlockifierStateAdapter::<T>::default(),
                    &Self::get_block_context(),
                    &RuntimeExecutionConfigBuilder::new::<T>().build(),
                )
                .map_err(|_| Error::<T>::TransactionExecutionFailed)?;

            let tx_hash = transaction.tx_hash();
            Self::emit_and_store_tx_and_fees_events(
                tx_hash,
                &tx_execution_infos.execute_call_info,
                &tx_execution_infos.fee_transfer_call_info,
            );
            Self::store_transaction(tx_hash, Transaction::Declare(input_transaction), tx_execution_infos.revert_error);

            Ok(())
        }

        /// Since Starknet v0.10.1 the deploy_account transaction replaces the deploy transaction
        /// for deploying account contracts. To use it, you should first pre-fund your
        /// would-be account address so that you could pay the transaction fee (see here for more
        /// details) . You can then send the deploy_account transaction. See `https://docs.starknet.io/documentation/architecture_and_concepts/Blocks/transactions/#deploy_account_transaction`.
        /// # Arguments
        ///
        /// * `origin` - The origin of the transaction.
        /// * `transaction` - The Starknet transaction.
        ///
        ///  # Returns
        ///
        /// * `DispatchResult` - The result of the transaction.
        #[pallet::call_index(3)]
        #[pallet::weight({0})]
        pub fn deploy_account(origin: OriginFor<T>, transaction: DeployAccountTransaction) -> DispatchResult {
            // This ensures that the function can only be called via unsigned transaction.
            ensure_none(origin)?;

            let input_transaction = transaction;
            let chain_id = T::ChainId::get();
            let transaction = input_transaction.into_executable::<T::SystemHash>(chain_id, false);

            // Check if contract is deployed
            let Ok(handler_class_hash) = storage_handler::class_hash() else {
                fail!(Error::<T>::AccountAlreadyDeployed);
            };
            let Ok(contains) = handler_class_hash.contains(&transaction.contract_address) else {
                fail!(Error::<T>::AccountAlreadyDeployed);
            };
            ensure!(!contains, Error::<T>::AccountAlreadyDeployed);

            // Execute
            let tx_execution_infos = transaction
                .execute(
                    &mut BlockifierStateAdapter::<T>::default(),
                    &Self::get_block_context(),
                    &RuntimeExecutionConfigBuilder::new::<T>().build(),
                )
                .map_err(|e| {
                    log::error!("failed to deploy account: {:?}", e);
                    Error::<T>::TransactionExecutionFailed
                })?;

            let tx_hash = transaction.tx_hash;
            Self::emit_and_store_tx_and_fees_events(
                tx_hash,
                &tx_execution_infos.execute_call_info,
                &tx_execution_infos.fee_transfer_call_info,
            );
            Self::store_transaction(
                tx_hash,
                Transaction::DeployAccount(input_transaction),
                tx_execution_infos.revert_error,
            );

            Ok(())
        }

        /// Consume a message from L1.
        ///
        /// # Arguments
        ///
        /// * `origin` - The origin of the transaction.
        /// * `transaction` - The Starknet transaction.
        ///
        /// # Returns
        ///
        /// * `DispatchResult` - The result of the transaction.
        ///
        /// # TODO
        /// * Compute weight
        #[pallet::call_index(4)]
        #[pallet::weight({0})]
        pub fn consume_l1_message(
            origin: OriginFor<T>,
            transaction: HandleL1MessageTransaction,
            paid_fee_on_l1: Fee,
        ) -> DispatchResult {
            // This ensures that the function can only be called via unsigned transaction.
            ensure_none(origin)?;

            let input_transaction = transaction;
            let chain_id = Self::chain_id();
            let transaction = input_transaction.into_executable::<T::SystemHash>(chain_id, paid_fee_on_l1, false);

            let nonce: Nonce = transaction.tx.nonce;

            // Ensure that L1 Message has not been executed
            Self::ensure_l1_message_not_executed(&nonce).map_err(|_| Error::<T>::L1MessageAlreadyExecuted)?;

            // Store infornamtion about message being processed
            // The next instruction executes the message
            // Either successfully  or not
            L1Messages::<T>::mutate(|nonces| nonces.insert(nonce));

            // Execute
            let tx_execution_infos = transaction
                .execute(
                    &mut BlockifierStateAdapter::<T>::default(),
                    &Self::get_block_context(),
                    &RuntimeExecutionConfigBuilder::new::<T>().build(),
                )
                .map_err(|e| {
                    log::error!("Failed to consume l1 message: {}", e);
                    Error::<T>::TransactionExecutionFailed
                })?;

            let tx_hash = transaction.tx_hash;
            Self::emit_and_store_tx_and_fees_events(
                tx_hash,
                &tx_execution_infos.execute_call_info,
                &tx_execution_infos.fee_transfer_call_info,
            );
            Self::store_transaction(
                tx_hash,
                Transaction::L1Handler(input_transaction),
                tx_execution_infos.revert_error,
            );

            Ok(())
        }
=======
        // /// The invoke transaction is the main transaction type used to invoke contract functions in
        // /// Starknet.
        // /// See `https://docs.starknet.io/documentation/architecture_and_concepts/Blocks/transactions/#invoke_transaction`.
        // /// # Arguments
        // ///
        // /// * `origin` - The origin of the transaction.
        // /// * `transaction` - The Starknet transaction.
        // ///
        // ///  # Returns
        // ///
        // /// * `DispatchResult` - The result of the transaction.
        // #[pallet::call_index(1)]
        // #[pallet::weight({0})]
        // pub fn invoke(origin: OriginFor<T>, transaction: InvokeTransaction) -> DispatchResult {
        //     // This ensures that the function can only be called via unsigned transaction.
        //     ensure_none(origin)?;

        //     let sender_address = match &transaction {
        //         starknet_api::transaction::InvokeTransaction::V0(tx) => tx.contract_address,
        //         starknet_api::transaction::InvokeTransaction::V1(tx) => tx.sender_address,
        //         starknet_api::transaction::InvokeTransaction::V3(tx) => tx.sender_address,
        //     };
        //     // Check if contract is deployed
        //     ensure!(ContractClassHashes::<T>::contains_key(sender_address),
        // Error::<T>::AccountNotDeployed);

        //     // Init caches
        //     let mut cached_state = Self::init_cached_state();

        //     // Execute
        //     let tx_execution_infos = ExecutableTransaction::execute(
        //         blockifier::transaction::account_transaction::AccountTransaction::Invoke(transaction.
        // clone()),         &mut cached_state,
        //         &Self::get_block_context(),
        //         true,
        //         true,
        //     )
        //     .map_err(|_| Error::<T>::TransactionExecutionFailed)?;

        //     Self::emit_and_store_tx_and_fees_events(
        //         transaction.tx_hash,
        //         &tx_execution_infos.execute_call_info,
        //         &tx_execution_infos.fee_transfer_call_info,
        //     );
        //     Self::store_transaction(
        //         transaction.tx_hash,
        //         Transaction::AccountTransaction(AccountTransaction::Invoke(transaction)),
        //         tx_execution_infos.revert_error,
        //     );

        //     Ok(())
        // }

        // /// The declare transaction is used to introduce new classes into the state of Starknet,
        // /// enabling other contracts to deploy instances of those classes or using them in a library
        // /// call. See `https://docs.starknet.io/documentation/architecture_and_concepts/Blocks/transactions/#declare_transaction`.
        // /// # Arguments
        // ///
        // /// * `origin` - The origin of the transaction.
        // /// * `transaction` - The Starknet transaction.
        // ///
        // ///  # Returns
        // ///
        // /// * `DispatchResult` - The result of the transaction.
        // #[pallet::call_index(2)]
        // #[pallet::weight({0})]
        // pub fn declare(origin: OriginFor<T>, transaction: DeclareTransaction) -> DispatchResult {
        //     // This ensures that the function can only be called via unsigned transaction.
        //     ensure_none(origin)?;

        //     // Check class hash is not already declared
        //     ensure!(
        //         !ContractClasses::<T>::contains_key(transaction.tx().class_hash()),
        //         Error::<T>::ClassHashAlreadyDeclared
        //     );
        //     // Check if contract is deployed
        //     ensure!(
        //         ContractClassHashes::<T>::contains_key(transaction.tx().sender_address()),
        //         Error::<T>::AccountNotDeployed
        //     );

        //     // Init caches
        //     let mut cached_state = Self::init_cached_state();

        //     // Execute
        //     let tx_execution_infos = ExecutableTransaction::execute(
        //         blockifier::transaction::account_transaction::AccountTransaction::Declare(transaction.
        // clone()),         &mut cached_state,
        //         &Self::get_block_context(),
        //         true,
        //         true,
        //     )
        //     .map_err(|_| Error::<T>::TransactionExecutionFailed)?;

        //     Self::emit_and_store_tx_and_fees_events(
        //         transaction.tx_hash,
        //         &tx_execution_infos.execute_call_info,
        //         &tx_execution_infos.fee_transfer_call_info,
        //     );
        //     Self::store_transaction(
        //         transaction.tx_hash,
        //         Transaction::AccountTransaction(AccountTransaction::Declare(transaction)),
        //         tx_execution_infos.revert_error,
        //     );

        //     Ok(())
        // }

        // /// Since Starknet v0.10.1 the deploy_account transaction replaces the deploy transaction
        // /// for deploying account contracts. To use it, you should first pre-fund your
        // /// would-be account address so that you could pay the transaction fee (see here for more
        // /// details) . You can then send the deploy_account transaction. See `https://docs.starknet.io/documentation/architecture_and_concepts/Blocks/transactions/#deploy_account_transaction`.
        // /// # Arguments
        // ///
        // /// * `origin` - The origin of the transaction.
        // /// * `transaction` - The Starknet transaction.
        // ///
        // ///  # Returns
        // ///
        // /// * `DispatchResult` - The result of the transaction.
        // #[pallet::call_index(3)]
        // #[pallet::weight({0})]
        // pub fn deploy_account(origin: OriginFor<T>, transaction: DeployAccountTransaction) ->
        // DispatchResult {     // This ensures that the function can only be called via unsigned
        // transaction.     ensure_none(origin)?;

        //     // Check if contract is deployed
        //     ensure!(
        //         !ContractClassHashes::<T>::contains_key(transaction.contract_address),
        //         Error::<T>::AccountAlreadyDeployed
        //     );

        //     // Init caches
        //     let mut cached_state = Self::init_cached_state();

        //     // Execute
        //     let tx_execution_infos = ExecutableTransaction::execute(
        //         blockifier::transaction::account_transaction::AccountTransaction::DeployAccount(transaction.clone()),
        //         &mut cached_state,
        //         &Self::get_block_context(),
        //         true,
        //         true,
        //     )
        //     .map_err(|_| Error::<T>::TransactionExecutionFailed)?;

        //     Self::emit_and_store_tx_and_fees_events(
        //         transaction.tx_hash,
        //         &tx_execution_infos.execute_call_info,
        //         &tx_execution_infos.fee_transfer_call_info,
        //     );
        //     Self::store_transaction(
        //         transaction.tx_hash,
        //         Transaction::AccountTransaction(AccountTransaction::DeployAccount(transaction)),
        //         tx_execution_infos.revert_error,
        //     );

        //     Ok(())
        // }

        // /// Consume a message from L1.
        // ///
        // /// # Arguments
        // ///
        // /// * `origin` - The origin of the transaction.
        // /// * `transaction` - The Starknet transaction.
        // ///
        // /// # Returns
        // ///
        // /// * `DispatchResult` - The result of the transaction.
        // ///
        // /// # TODO
        // /// * Compute weight
        // #[pallet::call_index(4)]
        // #[pallet::weight({0})]
        // pub fn consume_l1_message(origin: OriginFor<T>, transaction: L1HandlerTransaction) ->
        // DispatchResult {     // This ensures that the function can only be called via unsigned
        // transaction.     ensure_none(origin)?;

        //     let nonce = transaction.tx.nonce;

        //     // Ensure that L1 Message has not been executed
        //     Self::ensure_l1_message_not_executed(&nonce).map_err(|_|
        // Error::<T>::L1MessageAlreadyExecuted)?;

        //     // Store infornamtion about message being processed
        //     // The next instruction executes the message
        //     // Either successfully  or not
        //     L1Messages::<T>::mutate(|nonces| nonces.insert(nonce));

        //     // Init caches
        //     let mut cached_state = Self::init_cached_state();

        //     // Execute
        //     let tx_execution_infos = ExecutableTransaction::execute(
        //         transaction.clone(),
        //         &mut cached_state,
        //         &Self::get_block_context(),
        //         true,
        //         true,
        //     )
        //     .map_err(|_| Error::<T>::TransactionExecutionFailed)?;

        //     Self::emit_and_store_tx_and_fees_events(
        //         transaction.tx_hash,
        //         &tx_execution_infos.execute_call_info,
        //         &tx_execution_infos.fee_transfer_call_info,
        //     );
        //     Self::store_transaction(
        //         transaction.tx_hash,
        //         Transaction::L1HandlerTransaction(transaction),
        //         tx_execution_infos.revert_error,
        //     );

        //     Ok(())
        // }
>>>>>>> 65cc66e6
    }

    #[pallet::inherent]
    impl<T: Config> ProvideInherent for Pallet<T> {
        type Call = Call<T>;
        type Error = InherentError;
        const INHERENT_IDENTIFIER: InherentIdentifier = INHERENT_IDENTIFIER;

        fn create_inherent(data: &InherentData) -> Option<Self::Call> {
            let inherent_data = data
                .get_data::<InherentType>(&INHERENT_IDENTIFIER)
                .expect("Sequencer address inherent data not correctly encoded")
                .unwrap_or(DEFAULT_SEQUENCER_ADDRESS);
            Some(Call::set_sequencer_address { addr: inherent_data })
        }

        fn is_inherent(call: &Self::Call) -> bool {
            matches!(call, Call::set_sequencer_address { .. })
        }
    }

    //     #[pallet::validate_unsigned]
    //     impl<T: Config> ValidateUnsigned for Pallet<T> {
    //         type Call = Call<T>;

    //         /// Validate unsigned call to this module.
    //         ///
    //         /// By default unsigned transactions are disallowed, but implementing the validator
    //         /// here we make sure that some particular calls (in this case all calls)
    //         /// are being whitelisted and marked as valid.
    //         // fn validate_unsigned(_source: TransactionSource, call: &Self::Call) ->
    // TransactionValidity {         //     // The priority right now is the max u64 - nonce
    // because for unsigned transactions we need to         //     // determine an absolute
    // priority. For now we use that for the benchmark (lowest nonce goes first)         //
    // // otherwise we have a nonce error and everything fails.         //     // Once we have a
    // real fee market this is where we'll chose the most profitable transaction.

    //         //     let transaction = Self::get_call_transaction(call.clone()).map_err(|_|
    // InvalidTransaction::Call)?;

    //         //     let tx_priority_info = Self::validate_unsigned_tx_nonce(&transaction)?;

    //         //     Self::validate_unsigned_tx(&transaction)?;

    //         //     let mut valid_transaction_builder =
    // ValidTransaction::with_tag_prefix("starknet")         //         .priority(u64::MAX)
    //         //         .longevity(T::TransactionLongevity::get())
    //         //         .propagate(true);

    //         //     match tx_priority_info {
    //         //         // Make sure txs from same account are executed in correct order (nonce
    // based ordering)         //         TxPriorityInfo::RegularTxs { sender_address,
    // transaction_nonce, sender_nonce } => {         //             valid_transaction_builder =
    //         //                 valid_transaction_builder.and_provides((sender_address,
    // transaction_nonce));         //             if transaction_nonce > sender_nonce {
    //         //                 valid_transaction_builder =
    // valid_transaction_builder.and_requires((         //                     sender_address,
    //         //                     transaction_nonce
    //         //                         .try_increment()
    //         //                         .map_err(|_|
    // TransactionValidityError::Invalid(InvalidTransaction::BadProof))?,         //
    // ));         //             }
    //         //         }
    //         //         TxPriorityInfo::L1Handler { nonce } => {
    //         //             valid_transaction_builder =
    //         //
    // valid_transaction_builder.and_provides((ContractAddress::default(), nonce));         //
    // }         //         _ => {}
    //         //     }

    //         //     valid_transaction_builder.build()
    //         // }

    //         /// From substrate documentation:
    //         /// Validate the call right before dispatch.
    //         /// This method should be used to prevent transactions already in the pool
    //         /// (i.e. passing validate_unsigned) from being included in blocks in case
    //         /// they became invalid since being added to the pool.
    //         ///
    //         /// In the default implementation of pre_dispatch for the ValidateUnsigned trait,
    //         /// this function calls the validate_unsigned function in order to verify validity
    //         /// before dispatch. In our case, since transaction was already validated in
    //         /// `validate_unsigned` we can just return Ok.
    //         fn pre_dispatch(_call: &Self::Call) -> Result<(), TransactionValidityError> {
    //             Ok(())
    //         }
    //     }
}

/// The Starknet pallet internal functions.
impl<T: Config> Pallet<T> {
    /// Returns the transaction for the Call
    ///
    /// # Arguments
    ///
    /// * `call` - The call to get the sender address for
    ///
    /// # Returns
    ///
    /// The transaction
    // fn get_call_transaction(call: Call<T>) -> Result<Transaction, ()> {
    //     let tx = match call {
    //         Call::<T>::invoke { transaction } => {
    //             Transaction::AccountTransaction(AccountTransaction::Invoke(transaction))
    //         }
    //         Call::<T>::declare { transaction } => {
    //             Transaction::AccountTransaction(AccountTransaction::Declare(transaction))
    //         }
    //         Call::<T>::deploy_account { transaction } => {
    //             Transaction::AccountTransaction(AccountTransaction::DeployAccount(transaction))
    //         }
    //         Call::<T>::consume_l1_message { transaction } => Transaction::L1HandlerTransaction(transaction),
    //         _ => return Err(()),
    //     };

    //     Ok(tx)
    // }

    /// Creates a [BlockContext] object. The [BlockContext] is needed by the blockifier to execute
    /// properly the transaction. Substrate caches data so it's fine to call multiple times this
    /// function, only the first transaction/block will be "slow" to load these data.
    pub fn get_block_context() -> BlockContext {
        let block_number = UniqueSaturatedInto::<u64>::unique_saturated_into(frame_system::Pallet::<T>::block_number());
        let block_timestamp = Self::block_timestamp();

        let fee_token_addresses = Self::fee_token_addresses();
        let sequencer_address = Self::sequencer_address();

        let chain_id = ChainId(Self::chain_id_str());
        let gas_prices = T::L1GasPrices::get();

        BlockContext::new_unchecked(
            &BlockInfo {
                block_number: BlockNumber(block_number),
                block_timestamp: BlockTimestamp(block_timestamp),
                sequencer_address,
                gas_prices,
                // TODO
                // I have no idea what this is, let's say we did not use any for now
                use_kzg_da: false,
            },
            &ChainInfo { chain_id, fee_token_addresses },
            // TODO
            // I'm clueless on what those values should be
            VersionedConstants::latest_constants(),
        )
    }

    /// convert chain_id
    #[inline(always)]
    pub fn chain_id_str() -> String {
        unsafe { from_utf8_unchecked(&T::ChainId::get().0.to_bytes_be()).to_string() }
    }

    /// Get the block hash of the previous block.
    ///
    /// # Arguments
    ///
    /// * `current_block_number` - The number of the current block.
    ///
    /// # Returns
    ///
    /// The block hash of the parent (previous) block or 0 if the current block is 0.
    #[inline(always)]
    pub fn parent_block_hash(current_block_number: u64) -> Felt252Wrapper {
        let Ok(handler_block_hash) = storage_handler::block_hash() else {
            return Felt252Wrapper::ZERO;
        };

        match handler_block_hash.get(current_block_number) {
            Ok(Some(block_hash)) => block_hash,
            _ => Felt252Wrapper::ZERO,
        }
    }

    /// Get the current block timestamp in seconds.
    ///
    /// # Returns
    ///
    /// The current block timestamp in seconds.
    #[inline(always)]
    pub fn block_timestamp() -> u64 {
        let timestamp_in_millisecond: u64 = T::TimestampProvider::now().unique_saturated_into();
        timestamp_in_millisecond / 1000
    }

    /// Get the number of transactions in the block.
    #[inline(always)]
    pub fn transaction_count() -> u128 {
        Self::pending().len() as u128
    }

    /// Get the number of events in the block.
    #[inline(always)]
    pub fn event_count() -> u128 {
        TxEvents::<T>::iter_values().map(|v| v.len() as u128).sum()
    }

    /// Call a smart contract function.
    pub fn call_contract(
        address: ContractAddress,
        function_selector: EntryPointSelector,
        calldata: Calldata,
    ) -> Result<Vec<Felt252Wrapper>, DispatchError> {
        // Get current block context
        let block_context = Self::get_block_context();
        // Get class hash
        let class_hash = storage_handler::class_hash()
            .map_err(|_| Error::<T>::ContractNotFound)?
            .get(&address)
            .map_err(|_| Error::<T>::ContractNotFound)?;

        let entrypoint = CallEntryPoint {
            class_hash,
            code_address: None,
            entry_point_type: EntryPointType::External,
            entry_point_selector: function_selector,
            calldata,
            storage_address: address,
            caller_address: ContractAddress::default(),
            call_type: CallType::Call,
            initial_gas: VersionedConstants::latest_constants().tx_initial_gas(),
        };

        let mut resources = cairo_vm::vm::runners::cairo_runner::ExecutionResources::default();
        let mut entry_point_execution_context = EntryPointExecutionContext::new_invoke(
            Arc::new(TransactionContext {
                block_context,
                tx_info: TransactionInfo::Deprecated(DeprecatedTransactionInfo::default()),
            }),
            false,
        )
        .map_err(|_| Error::<T>::TransactionExecutionFailed)?;

        match entrypoint.execute(
            &mut BlockifierStateAdapter::<T>::default(),
            &mut resources,
            &mut entry_point_execution_context,
        ) {
            Ok(v) => {
                log!(debug, "Successfully called a smart contract function: {:?}", v);
                let result = v.execution.retdata.0.iter().map(|x| (*x).into()).collect();
                Ok(result)
            }
            Err(e) => {
                log!(error, "failed to call smart contract {:?}", e);
                Err(Error::<T>::TransactionExecutionFailed.into())
            }
        }
    }

    /// Returns a storage keys and values of a given contract
    pub fn get_storage_from(contract_address: ContractAddress) -> Result<Vec<(StorageKey, StarkFelt)>, DispatchError> {
        Ok(storage_handler::contract_storage_trie()
            .map_err(|_| Error::<T>::ContractNotFound)?
            .get_storage(&contract_address)
            .map_err(|_| Error::<T>::ContractNotFound)?)
    }

    /// Store a Starknet block in the blockchain.
    ///
    /// # Arguments
    ///
    /// * `block_number` - The block number.
    fn store_block(block_number: u64) {
        let block: DeoxysBlock;
        match &frame_system::Pallet::<T>::digest().logs()[0] {
            DigestItem::PreRuntime(mp_digest_log::MADARA_ENGINE_ID, encoded_data) => {
                block = match DeoxysBlock::decode(&mut encoded_data.as_slice()) {
                    Ok(b) => b,
                    Err(e) => {
                        log!(error, "Failed to decode block: {:?}", e);
                        return;
                    }
                };

<<<<<<< HEAD
                    let block_hash = Felt252Wrapper::try_from(block.header().extra_data.unwrap()).unwrap();

                    let mut handler_block_hash = storage_handler::block_hash_mut().unwrap();
                    let mut handler_block_number = storage_handler::block_number_mut().unwrap();

                    handler_block_hash.insert(block_number, &block_hash).unwrap();
                    handler_block_number.insert(&block_hash, block_number).unwrap();

                    handler_block_hash.commit(block_number + 1).unwrap();
                    handler_block_number.commit(block_number + 1).unwrap();

                    Pending::<T>::kill();
                    let digest = DigestItem::Consensus(MADARA_ENGINE_ID, mp_digest_log::Log::Block(block).encode());
                    frame_system::Pallet::<T>::deposit_log(digest);
                }
                _ => {
                    log!(info, "Block not found in store_block")
                }
            }
        } else {
            let transactions = Self::pending();
            let transaction_hashes = Self::pending_hashes();
            assert_eq!(
                transactions.len(),
                transaction_hashes.len(),
                "transactions and transaction hashes should be the same length"
            );
            let global_state_root = Felt252Wrapper::default();
            let transaction_count = transactions.len();
            let parent_block_hash = Self::parent_block_hash(block_number);
            let events: Vec<StarknetEvent> = transaction_hashes.iter().flat_map(TxEvents::<T>::take).collect();
            let sequencer_address = Self::sequencer_address();
            let block_timestamp = Self::block_timestamp();
            let (transaction_commitment, event_commitment) = (Felt252Wrapper::default(), Felt252Wrapper::default());
            let protocol_version = T::ProtocolVersion::get();
            let extra_data = None;
            let l1_gas_price = T::L1GasPrice::get();

            let ordered_events = vec![];

            let block = DeoxysBlock::new(
                StarknetHeader::new(
                    parent_block_hash.into(),
                    block_number,
                    global_state_root.into(),
                    sequencer_address,
                    block_timestamp,
                    transaction_count as u128,
                    transaction_commitment.into(),
                    events.len() as u128,
                    event_commitment.into(),
                    protocol_version,
                    l1_gas_price,
                    extra_data,
                ),
                transactions,
                ordered_events,
            );
            // Save the block number <> hash mapping.
            let block_hash = block.header().hash::<T::SystemHash>();

            let mut handler_block_hash = storage_handler::block_hash_mut().unwrap();
            let mut handler_block_number = storage_handler::block_number_mut().unwrap();

            handler_block_hash.insert(block_number, &block_hash).unwrap();
            handler_block_number.insert(&block_hash, block_number).unwrap();

            handler_block_hash.commit(block_number + 1).unwrap();
            handler_block_number.commit(block_number + 1).unwrap();

            // Kill pending storage.
            // There is no need to kill `TxEvents` as we used `take` while iterating over it.
            Pending::<T>::kill();
            PendingHashes::<T>::kill();

            let digest = DigestItem::Consensus(MADARA_ENGINE_ID, mp_digest_log::Log::Block(block).encode());
            frame_system::Pallet::<T>::deposit_log(digest);
=======
                let blockhash = Felt252Wrapper::try_from(block.header().extra_data.unwrap()).unwrap();
                BlockHash::<T>::insert(block_number, blockhash);
                Pending::<T>::kill();
                let digest = DigestItem::Consensus(MADARA_ENGINE_ID, mp_digest_log::Log::Block(block).encode());
                frame_system::Pallet::<T>::deposit_log(digest);
            }
            _ => {
                log!(info, "Block not found in store_block")
            }
>>>>>>> 65cc66e6
        }
    }

    /// Aggregate L2 > L1 messages from the call info.
    ///
    /// # Arguments
    ///
    /// * `tx_hash` - The hash of the transaction being processed
    /// * `call_info` — A ref to the call info structure.
    /// * `next_order` — Next expected message order, has to be 0 for a top level invocation
    ///
    /// # Returns
    ///
    /// Next expected message order
    fn aggregate_messages_in_call_info(tx_hash: TransactionHash, call_info: &CallInfo, next_order: usize) -> usize {
        let mut message_idx = 0;
        let mut inner_call_idx = 0;
        let mut next_order = next_order;

        loop {
            // Store current call's messages as long as they have sequential orders
            if message_idx < call_info.execution.l2_to_l1_messages.len() {
                let ordered_message = &call_info.execution.l2_to_l1_messages[message_idx];
                if ordered_message.order == next_order {
                    let message = MessageToL1 {
                        from_address: call_info.call.storage_address,
                        to_address: ordered_message.message.to_address,
                        payload: ordered_message.message.payload.clone(),
                    };
                    TxMessages::<T>::append(tx_hash, message);
                    next_order += 1;
                    message_idx += 1;
                    continue;
                }
            }

            // Go deeper to find the continuation of the sequence
            if inner_call_idx < call_info.inner_calls.len() {
                next_order =
                    Self::aggregate_messages_in_call_info(tx_hash, &call_info.inner_calls[inner_call_idx], next_order);
                inner_call_idx += 1;
                continue;
            }

            // At this point we have iterated over all sequential messages and visited all internal calls
            break;
        }

        next_order
    }

    /// Emit events from the call info.
    ///
    /// # Arguments
    ///
    /// * `call_info` — A ref to the call info structure.
    /// * `next_order` — Next expected event order, has to be 0 for a top level invocation
    ///
    /// # Returns
    ///
    /// Next expected event order
    #[inline(always)]
    fn emit_events_in_call_info(tx_hash: TransactionHash, call_info: &CallInfo, next_order: usize) -> usize {
        let mut event_idx = 0;
        let mut inner_call_idx = 0;
        let mut next_order = next_order;

        loop {
            // Emit current call's events as long as they have sequential orders
            if event_idx < call_info.execution.events.len() {
                let ordered_event = &call_info.execution.events[event_idx];
                if ordered_event.order == next_order {
                    let event = StarknetEvent {
                        from_address: call_info.call.storage_address,
                        content: ordered_event.event.clone(),
                    };
                    Self::deposit_event(Event::<T>::StarknetEvent(event.clone()));
                    TxEvents::<T>::append(tx_hash, event);
                    next_order += 1;
                    event_idx += 1;
                    continue;
                }
            }

            // Go deeper to find the continuation of the sequence
            if inner_call_idx < call_info.inner_calls.len() {
                next_order =
                    Self::emit_events_in_call_info(tx_hash, &call_info.inner_calls[inner_call_idx], next_order);
                inner_call_idx += 1;
                continue;
            }

            // At this point we have iterated over all sequential events and visited all internal calls
            break;
        }

        next_order
    }

    pub fn emit_and_store_tx_and_fees_events(
        tx_hash: TransactionHash,
        execute_call_info: &Option<CallInfo>,
        fee_transfer_call_info: &Option<CallInfo>,
    ) {
        if let Some(call_info) = execute_call_info {
            Self::emit_events_in_call_info(tx_hash, call_info, 0);
            Self::aggregate_messages_in_call_info(tx_hash, call_info, 0);
        }
        if let Some(call_info) = fee_transfer_call_info {
            Self::emit_events_in_call_info(tx_hash, call_info, 0);
            Self::aggregate_messages_in_call_info(tx_hash, call_info, 0);
        }
    }

    pub fn chain_id() -> Felt252Wrapper {
        T::ChainId::get()
    }

    pub fn program_hash() -> Felt252Wrapper {
        T::ProgramHash::get()
    }

    pub fn config_hash() -> StarkHash {
        Felt252Wrapper::from(T::SystemHash::compute_hash_on_elements(&[
            FieldElement::from_byte_slice_be(SN_OS_CONFIG_HASH_VERSION.as_bytes()).unwrap(),
            T::ChainId::get().into(),
            Felt252Wrapper::from(Self::fee_token_addresses().eth_fee_token_address.0.0).0,
        ]))
        .into()
    }

    pub fn is_transaction_fee_disabled() -> bool {
        T::DisableTransactionFee::get()
    }

    fn init_cached_state() -> CachedState<BlockifierStateAdapter<T>> {
        CachedState::new(BlockifierStateAdapter::<T>::default(), GlobalContractCache::new(10))
    }
}<|MERGE_RESOLUTION|>--- conflicted
+++ resolved
@@ -32,12 +32,9 @@
 // Ensure we're `no_std` when compiling for Wasm.
 #![allow(clippy::large_enum_variant)]
 
-<<<<<<< HEAD
-=======
 use std::sync::Arc;
 
 use mc_db::storage::StorageHandler;
->>>>>>> 65cc66e6
 /// Starknet pallet.
 /// Definition of the pallet's runtime storage items, events, errors, and dispatchable
 /// functions.
@@ -522,252 +519,6 @@
             Ok(())
         }
 
-<<<<<<< HEAD
-        /// The invoke transaction is the main transaction type used to invoke contract functions in
-        /// Starknet.
-        /// See `https://docs.starknet.io/documentation/architecture_and_concepts/Blocks/transactions/#invoke_transaction`.
-        /// # Arguments
-        ///
-        /// * `origin` - The origin of the transaction.
-        /// * `transaction` - The Starknet transaction.
-        ///
-        ///  # Returns
-        ///
-        /// * `DispatchResult` - The result of the transaction.
-        #[pallet::call_index(1)]
-        #[pallet::weight({0})]
-        pub fn invoke(origin: OriginFor<T>, transaction: InvokeTransaction) -> DispatchResult {
-            // This ensures that the function can only be called via unsigned transaction.
-            ensure_none(origin)?;
-
-            let input_transaction = transaction;
-
-            let chain_id = Self::chain_id();
-            let transaction = input_transaction.into_executable::<T::SystemHash>(chain_id, false);
-
-            let sender_address = match &transaction.tx {
-                starknet_api::transaction::InvokeTransaction::V0(tx) => tx.contract_address,
-                starknet_api::transaction::InvokeTransaction::V1(tx) => tx.sender_address,
-            };
-            // Check if contract is deployed
-            let Ok(handler_class_hash) = storage_handler::class_hash() else {
-                fail!(Error::<T>::AccountNotDeployed);
-            };
-            let Ok(contains) = handler_class_hash.contains(&sender_address) else {
-                fail!(Error::<T>::AccountNotDeployed);
-            };
-            ensure!(contains, Error::<T>::AccountNotDeployed);
-
-            // Execute
-            let tx_execution_infos = transaction
-                .execute(
-                    &mut BlockifierStateAdapter::<T>::default(),
-                    &Self::get_block_context(),
-                    &RuntimeExecutionConfigBuilder::new::<T>().build(),
-                )
-                .map_err(|e| {
-                    log::error!("failed to execute invoke tx: {:?}", e);
-                    Error::<T>::TransactionExecutionFailed
-                })?;
-
-            let tx_hash = transaction.tx_hash;
-            Self::emit_and_store_tx_and_fees_events(
-                tx_hash,
-                &tx_execution_infos.execute_call_info,
-                &tx_execution_infos.fee_transfer_call_info,
-            );
-            Self::store_transaction(tx_hash, Transaction::Invoke(input_transaction), tx_execution_infos.revert_error);
-
-            Ok(())
-        }
-
-        /// The declare transaction is used to introduce new classes into the state of Starknet,
-        /// enabling other contracts to deploy instances of those classes or using them in a library
-        /// call. See `https://docs.starknet.io/documentation/architecture_and_concepts/Blocks/transactions/#declare_transaction`.
-        /// # Arguments
-        ///
-        /// * `origin` - The origin of the transaction.
-        /// * `transaction` - The Starknet transaction.
-        ///
-        ///  # Returns
-        ///
-        /// * `DispatchResult` - The result of the transaction.
-        #[pallet::call_index(2)]
-        #[pallet::weight({0})]
-        pub fn declare(
-            origin: OriginFor<T>,
-            transaction: DeclareTransaction,
-            contract_class: ContractClass,
-        ) -> DispatchResult {
-            // This ensures that the function can only be called via unsigned transaction.
-            ensure_none(origin)?;
-
-            let input_transaction = transaction;
-            let chain_id = Self::chain_id();
-            let transaction = input_transaction
-                .try_into_executable::<T::SystemHash>(chain_id, contract_class, false)
-                .map_err(|_| Error::<T>::InvalidContractClassForThisDeclareVersion)?;
-
-            // Check class hash is not already declared
-            let Ok(handler_contract_class) = storage_handler::contract_class() else {
-                fail!(Error::<T>::ClassHashAlreadyDeclared);
-            };
-            let Ok(contains) = handler_contract_class.contains(&transaction.tx().class_hash()) else {
-                fail!(Error::<T>::ClassHashAlreadyDeclared);
-            };
-            ensure!(contains, Error::<T>::ClassHashAlreadyDeclared);
-
-            // Check if contract is deployed
-            let Ok(handler_class_hash) = storage_handler::class_hash() else {
-                fail!(Error::<T>::AccountNotDeployed);
-            };
-            let Ok(contains) = handler_class_hash.contains(&transaction.tx().sender_address()) else {
-                fail!(Error::<T>::AccountNotDeployed);
-            };
-            ensure!(contains, Error::<T>::AccountNotDeployed);
-
-            // Execute
-            let tx_execution_infos = transaction
-                .execute(
-                    &mut BlockifierStateAdapter::<T>::default(),
-                    &Self::get_block_context(),
-                    &RuntimeExecutionConfigBuilder::new::<T>().build(),
-                )
-                .map_err(|_| Error::<T>::TransactionExecutionFailed)?;
-
-            let tx_hash = transaction.tx_hash();
-            Self::emit_and_store_tx_and_fees_events(
-                tx_hash,
-                &tx_execution_infos.execute_call_info,
-                &tx_execution_infos.fee_transfer_call_info,
-            );
-            Self::store_transaction(tx_hash, Transaction::Declare(input_transaction), tx_execution_infos.revert_error);
-
-            Ok(())
-        }
-
-        /// Since Starknet v0.10.1 the deploy_account transaction replaces the deploy transaction
-        /// for deploying account contracts. To use it, you should first pre-fund your
-        /// would-be account address so that you could pay the transaction fee (see here for more
-        /// details) . You can then send the deploy_account transaction. See `https://docs.starknet.io/documentation/architecture_and_concepts/Blocks/transactions/#deploy_account_transaction`.
-        /// # Arguments
-        ///
-        /// * `origin` - The origin of the transaction.
-        /// * `transaction` - The Starknet transaction.
-        ///
-        ///  # Returns
-        ///
-        /// * `DispatchResult` - The result of the transaction.
-        #[pallet::call_index(3)]
-        #[pallet::weight({0})]
-        pub fn deploy_account(origin: OriginFor<T>, transaction: DeployAccountTransaction) -> DispatchResult {
-            // This ensures that the function can only be called via unsigned transaction.
-            ensure_none(origin)?;
-
-            let input_transaction = transaction;
-            let chain_id = T::ChainId::get();
-            let transaction = input_transaction.into_executable::<T::SystemHash>(chain_id, false);
-
-            // Check if contract is deployed
-            let Ok(handler_class_hash) = storage_handler::class_hash() else {
-                fail!(Error::<T>::AccountAlreadyDeployed);
-            };
-            let Ok(contains) = handler_class_hash.contains(&transaction.contract_address) else {
-                fail!(Error::<T>::AccountAlreadyDeployed);
-            };
-            ensure!(!contains, Error::<T>::AccountAlreadyDeployed);
-
-            // Execute
-            let tx_execution_infos = transaction
-                .execute(
-                    &mut BlockifierStateAdapter::<T>::default(),
-                    &Self::get_block_context(),
-                    &RuntimeExecutionConfigBuilder::new::<T>().build(),
-                )
-                .map_err(|e| {
-                    log::error!("failed to deploy account: {:?}", e);
-                    Error::<T>::TransactionExecutionFailed
-                })?;
-
-            let tx_hash = transaction.tx_hash;
-            Self::emit_and_store_tx_and_fees_events(
-                tx_hash,
-                &tx_execution_infos.execute_call_info,
-                &tx_execution_infos.fee_transfer_call_info,
-            );
-            Self::store_transaction(
-                tx_hash,
-                Transaction::DeployAccount(input_transaction),
-                tx_execution_infos.revert_error,
-            );
-
-            Ok(())
-        }
-
-        /// Consume a message from L1.
-        ///
-        /// # Arguments
-        ///
-        /// * `origin` - The origin of the transaction.
-        /// * `transaction` - The Starknet transaction.
-        ///
-        /// # Returns
-        ///
-        /// * `DispatchResult` - The result of the transaction.
-        ///
-        /// # TODO
-        /// * Compute weight
-        #[pallet::call_index(4)]
-        #[pallet::weight({0})]
-        pub fn consume_l1_message(
-            origin: OriginFor<T>,
-            transaction: HandleL1MessageTransaction,
-            paid_fee_on_l1: Fee,
-        ) -> DispatchResult {
-            // This ensures that the function can only be called via unsigned transaction.
-            ensure_none(origin)?;
-
-            let input_transaction = transaction;
-            let chain_id = Self::chain_id();
-            let transaction = input_transaction.into_executable::<T::SystemHash>(chain_id, paid_fee_on_l1, false);
-
-            let nonce: Nonce = transaction.tx.nonce;
-
-            // Ensure that L1 Message has not been executed
-            Self::ensure_l1_message_not_executed(&nonce).map_err(|_| Error::<T>::L1MessageAlreadyExecuted)?;
-
-            // Store infornamtion about message being processed
-            // The next instruction executes the message
-            // Either successfully  or not
-            L1Messages::<T>::mutate(|nonces| nonces.insert(nonce));
-
-            // Execute
-            let tx_execution_infos = transaction
-                .execute(
-                    &mut BlockifierStateAdapter::<T>::default(),
-                    &Self::get_block_context(),
-                    &RuntimeExecutionConfigBuilder::new::<T>().build(),
-                )
-                .map_err(|e| {
-                    log::error!("Failed to consume l1 message: {}", e);
-                    Error::<T>::TransactionExecutionFailed
-                })?;
-
-            let tx_hash = transaction.tx_hash;
-            Self::emit_and_store_tx_and_fees_events(
-                tx_hash,
-                &tx_execution_infos.execute_call_info,
-                &tx_execution_infos.fee_transfer_call_info,
-            );
-            Self::store_transaction(
-                tx_hash,
-                Transaction::L1Handler(input_transaction),
-                tx_execution_infos.revert_error,
-            );
-
-            Ok(())
-        }
-=======
         // /// The invoke transaction is the main transaction type used to invoke contract functions in
         // /// Starknet.
         // /// See `https://docs.starknet.io/documentation/architecture_and_concepts/Blocks/transactions/#invoke_transaction`.
@@ -983,7 +734,6 @@
 
         //     Ok(())
         // }
->>>>>>> 65cc66e6
     }
 
     #[pallet::inherent]
@@ -1260,85 +1010,6 @@
                     }
                 };
 
-<<<<<<< HEAD
-                    let block_hash = Felt252Wrapper::try_from(block.header().extra_data.unwrap()).unwrap();
-
-                    let mut handler_block_hash = storage_handler::block_hash_mut().unwrap();
-                    let mut handler_block_number = storage_handler::block_number_mut().unwrap();
-
-                    handler_block_hash.insert(block_number, &block_hash).unwrap();
-                    handler_block_number.insert(&block_hash, block_number).unwrap();
-
-                    handler_block_hash.commit(block_number + 1).unwrap();
-                    handler_block_number.commit(block_number + 1).unwrap();
-
-                    Pending::<T>::kill();
-                    let digest = DigestItem::Consensus(MADARA_ENGINE_ID, mp_digest_log::Log::Block(block).encode());
-                    frame_system::Pallet::<T>::deposit_log(digest);
-                }
-                _ => {
-                    log!(info, "Block not found in store_block")
-                }
-            }
-        } else {
-            let transactions = Self::pending();
-            let transaction_hashes = Self::pending_hashes();
-            assert_eq!(
-                transactions.len(),
-                transaction_hashes.len(),
-                "transactions and transaction hashes should be the same length"
-            );
-            let global_state_root = Felt252Wrapper::default();
-            let transaction_count = transactions.len();
-            let parent_block_hash = Self::parent_block_hash(block_number);
-            let events: Vec<StarknetEvent> = transaction_hashes.iter().flat_map(TxEvents::<T>::take).collect();
-            let sequencer_address = Self::sequencer_address();
-            let block_timestamp = Self::block_timestamp();
-            let (transaction_commitment, event_commitment) = (Felt252Wrapper::default(), Felt252Wrapper::default());
-            let protocol_version = T::ProtocolVersion::get();
-            let extra_data = None;
-            let l1_gas_price = T::L1GasPrice::get();
-
-            let ordered_events = vec![];
-
-            let block = DeoxysBlock::new(
-                StarknetHeader::new(
-                    parent_block_hash.into(),
-                    block_number,
-                    global_state_root.into(),
-                    sequencer_address,
-                    block_timestamp,
-                    transaction_count as u128,
-                    transaction_commitment.into(),
-                    events.len() as u128,
-                    event_commitment.into(),
-                    protocol_version,
-                    l1_gas_price,
-                    extra_data,
-                ),
-                transactions,
-                ordered_events,
-            );
-            // Save the block number <> hash mapping.
-            let block_hash = block.header().hash::<T::SystemHash>();
-
-            let mut handler_block_hash = storage_handler::block_hash_mut().unwrap();
-            let mut handler_block_number = storage_handler::block_number_mut().unwrap();
-
-            handler_block_hash.insert(block_number, &block_hash).unwrap();
-            handler_block_number.insert(&block_hash, block_number).unwrap();
-
-            handler_block_hash.commit(block_number + 1).unwrap();
-            handler_block_number.commit(block_number + 1).unwrap();
-
-            // Kill pending storage.
-            // There is no need to kill `TxEvents` as we used `take` while iterating over it.
-            Pending::<T>::kill();
-            PendingHashes::<T>::kill();
-
-            let digest = DigestItem::Consensus(MADARA_ENGINE_ID, mp_digest_log::Log::Block(block).encode());
-            frame_system::Pallet::<T>::deposit_log(digest);
-=======
                 let blockhash = Felt252Wrapper::try_from(block.header().extra_data.unwrap()).unwrap();
                 BlockHash::<T>::insert(block_number, blockhash);
                 Pending::<T>::kill();
@@ -1348,7 +1019,6 @@
             _ => {
                 log!(info, "Block not found in store_block")
             }
->>>>>>> 65cc66e6
         }
     }
 
